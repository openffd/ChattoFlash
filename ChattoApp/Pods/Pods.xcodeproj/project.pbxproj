--- conflicted
+++ resolved
@@ -8,110 +8,6 @@
 
 /* Begin PBXBuildFile section */
 		032D621EF2C311920D48CC2AC70E1223 /* ChatItemProtocolDefinitions.swift in Sources */ = {isa = PBXBuildFile; fileRef = E5DB80495DEC9A7A3F171F2C8144F441 /* ChatItemProtocolDefinitions.swift */; };
-<<<<<<< HEAD
-		035E79D1A6F08DFA304B08F6983F0544 /* TabInputButton.swift in Sources */ = {isa = PBXBuildFile; fileRef = A500CFC58AF814D90C69A58ED2780972 /* TabInputButton.swift */; };
-		06C6169C7F4FBE2A7BBDF6893542FC1E /* Alignment.swift in Sources */ = {isa = PBXBuildFile; fileRef = F207983FB08AF781AE4FF881D8960FF0 /* Alignment.swift */; };
-		07741A7D0534D1DE2E23BFD11A60093E /* PhotoMessagePresenter.swift in Sources */ = {isa = PBXBuildFile; fileRef = CA0E54B122003939CAFC03AE0FA4B5DC /* PhotoMessagePresenter.swift */; };
-		07C847BE466D84CE5490EC8957EB2C0A /* ImagePicker.swift in Sources */ = {isa = PBXBuildFile; fileRef = 65688F0A03DF893CFCED7B5B5C461E34 /* ImagePicker.swift */; };
-		0897D99DE0573D54D24DECAEC5E32D34 /* PhotoBubbleView.swift in Sources */ = {isa = PBXBuildFile; fileRef = F34BC85B23764467817891963F9FC304 /* PhotoBubbleView.swift */; };
-		0900C49726923B6C2878236F95374477 /* CircleProgressView.h in Headers */ = {isa = PBXBuildFile; fileRef = B9CD5BEE75214684960D2D0186F18D39 /* CircleProgressView.h */; settings = {ATTRIBUTES = (Public, ); }; };
-		0A704437D2AEFBBBB2552DD67E9F3A58 /* KeyboardTracker.swift in Sources */ = {isa = PBXBuildFile; fileRef = 22F371B3EBB2A7B84B11B4687A5A4122 /* KeyboardTracker.swift */; };
-		0B97638B826B1ACACC52F1B180781C73 /* BaseMessageCollectionViewCell.swift in Sources */ = {isa = PBXBuildFile; fileRef = 88C185C185C37220F2DB10F36D736542 /* BaseMessageCollectionViewCell.swift */; };
-		11D71F24E8F2BC342A5E92003026E5D9 /* BaseChatViewController+Changes.swift in Sources */ = {isa = PBXBuildFile; fileRef = 5263B9973D3B6EC8CA1C8402347E902B /* BaseChatViewController+Changes.swift */; };
-		12004CAB9222E2F571C149E723A5ACE7 /* BaseChatViewController+Presenters.swift in Sources */ = {isa = PBXBuildFile; fileRef = D7FA81C32043964F72CC0BD5E1AF4FEA /* BaseChatViewController+Presenters.swift */; };
-		1392D803F49995C686625FAB7B1042A8 /* ChatInputBar.swift in Sources */ = {isa = PBXBuildFile; fileRef = 92B5B3D91CB163330A0FD333E60DDCAB /* ChatInputBar.swift */; };
-		14CAED0E05BF2A83578CF8E00F082CEC /* PhotosInputView.swift in Sources */ = {isa = PBXBuildFile; fileRef = 992DAB5067C6C66FEDEEBCC14E37F19F /* PhotosInputView.swift */; };
-		1619177D3AAD413C762F74E67CB135B2 /* PhotoMessagePresenterBuilder.swift in Sources */ = {isa = PBXBuildFile; fileRef = 054266A433FDCDF6CE22033EFC757A22 /* PhotoMessagePresenterBuilder.swift */; };
-		1FF6D386A32CF932746C2282DD7D204F /* ChatItemDecorationAttributes.swift in Sources */ = {isa = PBXBuildFile; fileRef = F7345926803B4C970357560D78597DB8 /* ChatItemDecorationAttributes.swift */; };
-		20C80D2798A1007DC3644524BB9F6BA7 /* BaseChatViewController+AccessoryViewRevealer.swift in Sources */ = {isa = PBXBuildFile; fileRef = 26FA5B1C9839F216FBAC1C8381EA6620 /* BaseChatViewController+AccessoryViewRevealer.swift */; };
-		2394DD6D07E7B0101924A0A423163C1C /* TextMessagePresenter.swift in Sources */ = {isa = PBXBuildFile; fileRef = 09802F0177B7395415243C806A52ECE0 /* TextMessagePresenter.swift */; };
-		261DF1F23FF9D06C07252743C237434E /* UIView+Additions.swift in Sources */ = {isa = PBXBuildFile; fileRef = 2A8F4A40C1DC22FF561A2874120DDC74 /* UIView+Additions.swift */; };
-		266B53BEDB2392243E2F50A62005C44E /* Pods-ChattoApp-dummy.m in Sources */ = {isa = PBXBuildFile; fileRef = 4E3F504B152268D2F40F52A62C446408 /* Pods-ChattoApp-dummy.m */; };
-		26F7533F502E4444829BFD7613CE2861 /* Photos.xcassets in Resources */ = {isa = PBXBuildFile; fileRef = 4A4DFA43E1F3E4B1A85CEFCEFC38500E /* Photos.xcassets */; };
-		2B64A24B2107E5144125A355D7C2A0DC /* CollectionChanges.swift in Sources */ = {isa = PBXBuildFile; fileRef = BA3D6A8FA7B4733B47E59765BAAE50B0 /* CollectionChanges.swift */; };
-		3242B74FFFE7DF212371D7D7CAA16628 /* BaseChatViewController+Scrolling.swift in Sources */ = {isa = PBXBuildFile; fileRef = 92D473620C87E8EF86FC76C5A564AC69 /* BaseChatViewController+Scrolling.swift */; };
-		331926BE14862B30926EAAAEF83D4DAB /* BaseChatItemPresenter.swift in Sources */ = {isa = PBXBuildFile; fileRef = 5C8247FEE16DD077AD31937F3E008A95 /* BaseChatItemPresenter.swift */; };
-		341CF42AA1DE97395085D5D1C544679F /* Foundation.framework in Frameworks */ = {isa = PBXBuildFile; fileRef = 08E3D4A2FB059BFFEE2EAD3551A4B3DA /* Foundation.framework */; };
-		34D1F692E597A4952FCDF8DD9CD09617 /* PhotoMessageAssets.xcassets in Resources */ = {isa = PBXBuildFile; fileRef = F7B09B7BBFF294077116E789BA62D48C /* PhotoMessageAssets.xcassets */; };
-		41837B272ED5A64619F8346620274BA2 /* TextMessageViewModel.swift in Sources */ = {isa = PBXBuildFile; fileRef = 58BEF5E6331B2CB05F56D9E10C66A901 /* TextMessageViewModel.swift */; };
-		4310F9F9F1504EB95B6FEA8E84F06B8F /* UIScreen+Scale.swift in Sources */ = {isa = PBXBuildFile; fileRef = F8A201C1EFC6CB61F9E130E8293153B4 /* UIScreen+Scale.swift */; };
-		437B02F75721300107883C1194B9AB81 /* LiveCameraCellPresenter.swift in Sources */ = {isa = PBXBuildFile; fileRef = 2FF5CAFB1CC5FC726CEDA424A47689EB /* LiveCameraCellPresenter.swift */; };
-		45ABC35F3AFA467DBA78BA4821E30A9C /* PhotosInputCameraPicker.swift in Sources */ = {isa = PBXBuildFile; fileRef = 209F3DDDD7EB6B28D5310FCEA322F344 /* PhotosInputCameraPicker.swift */; };
-		46D8A087A4E9F1E72BADB4ED1380D0AC /* ChatLayoutConfiguration.swift in Sources */ = {isa = PBXBuildFile; fileRef = 1D34645FF568A8A90706512A58824527 /* ChatLayoutConfiguration.swift */; };
-		4995E5C8C9E55A5F8B3693006139BE1A /* PhotoMessageModel.swift in Sources */ = {isa = PBXBuildFile; fileRef = AE1FCDE5DEF7DF407DE4318DBB83DB2D /* PhotoMessageModel.swift */; };
-		4DBF7EE9F45CBE632D9681DD1CCBFFC0 /* HorizontalStackScrollView.swift in Sources */ = {isa = PBXBuildFile; fileRef = 2DD8E4BB9487A80F70C29231EA1E6295 /* HorizontalStackScrollView.swift */; };
-		52F96D14ED754A514F24A3D96B8DF4A6 /* ChatInputBarPresenter.swift in Sources */ = {isa = PBXBuildFile; fileRef = 1270F50E949DF5F1FB5E317CBFC4E308 /* ChatInputBarPresenter.swift */; };
-		5322DD0541720F83808A1300B353EFEC /* LiveCameraCell.swift in Sources */ = {isa = PBXBuildFile; fileRef = 6E12424CD1F3BBC6B16FD723DB32E3EA /* LiveCameraCell.swift */; };
-		540F8175D1DCEC2BF2C3425A251EF38C /* ChatItemCompanion.swift in Sources */ = {isa = PBXBuildFile; fileRef = CFAF36B42F7ABC3D09FD5F061A0D6B79 /* ChatItemCompanion.swift */; };
-		55D2E0A5C56BB48153632E8EEDBE8389 /* ChatItemPresenterFactory.swift in Sources */ = {isa = PBXBuildFile; fileRef = B45107EC0B5669FFE263EEDC1376216D /* ChatItemPresenterFactory.swift */; };
-		577CB740820CEE97C158888D87946D9E /* ChatDataSourceProtocol.swift in Sources */ = {isa = PBXBuildFile; fileRef = 87C8C12E18BF8E7E2EE26A2412E9DCFD /* ChatDataSourceProtocol.swift */; };
-		5B23D9EB45E91F29EA168255537E04F9 /* PhotosInputCell.swift in Sources */ = {isa = PBXBuildFile; fileRef = 5D2293607EE5ED66EA88024626FA5ACE /* PhotosInputCell.swift */; };
-		5C83FE9DF0AF39043087F26B36017A36 /* PhotoMessageViewModel.swift in Sources */ = {isa = PBXBuildFile; fileRef = DAE542D15277B59EF8C23E3086B388A7 /* PhotoMessageViewModel.swift */; };
-		5DCD87F76D25741DAADDAB83D0F6B773 /* DummyChatItemPresenter.swift in Sources */ = {isa = PBXBuildFile; fileRef = E4599A7F6AEF15DFF28C49B6FF667278 /* DummyChatItemPresenter.swift */; };
-		6043880260C148D9619EDB72D2884F21 /* PhotosInputPlaceholderCell.swift in Sources */ = {isa = PBXBuildFile; fileRef = 4BB3C847D41E1B2511891E5DB543485D /* PhotosInputPlaceholderCell.swift */; };
-		63C48EACBD42BE4CB3E0D55D66D3E907 /* ReusableXibView.swift in Sources */ = {isa = PBXBuildFile; fileRef = F14F86937C99E9B9182BDC8D3D66B884 /* ReusableXibView.swift */; };
-		64D868FBF3A94DBE50112B9D132F8CB2 /* PhotosInputWithPlaceholdersDataProvider.swift in Sources */ = {isa = PBXBuildFile; fileRef = A01EF68C307A5BDE19AF5615A2531581 /* PhotosInputWithPlaceholdersDataProvider.swift */; };
-		6FD142B8CCBE08E4825753F8C47B3CA0 /* Chatto-umbrella.h in Headers */ = {isa = PBXBuildFile; fileRef = 4F8FDFD950B2CEC7365059B707D140D1 /* Chatto-umbrella.h */; settings = {ATTRIBUTES = (Public, ); }; };
-		723594339DAE288027DB335A28CB0311 /* PhotosInputPlaceholderDataProvider.swift in Sources */ = {isa = PBXBuildFile; fileRef = 5C89AE88C8C03780C3B93CB992DDD3F8 /* PhotosInputPlaceholderDataProvider.swift */; };
-		723E00E41FD5D8211B6151A997681C6A /* ExpandableTextView.swift in Sources */ = {isa = PBXBuildFile; fileRef = 1D001EAE1C66ADDE971DE7417AA9FC5D /* ExpandableTextView.swift */; };
-		739BD67A4ED22185DB996BCE1F4E0E97 /* TextChatInputItem.swift in Sources */ = {isa = PBXBuildFile; fileRef = 53D247BEFAB9EF120E4F010A1F91C4C6 /* TextChatInputItem.swift */; };
-		76DBEF64DAA92DCA7C00398AB1248A54 /* CGRect+Additions.swift in Sources */ = {isa = PBXBuildFile; fileRef = 2AE9343D0A945ED2AC24F7B0A390A4E7 /* CGRect+Additions.swift */; };
-		77A17DCFD7AE2FA675D5674FC11A5CA3 /* TextMessageCollectionViewCellDefaultStyle.swift in Sources */ = {isa = PBXBuildFile; fileRef = BE380B5B75A6D0600DBDE77FF958ADAE /* TextMessageCollectionViewCellDefaultStyle.swift */; };
-		7BCA9B453E33CEB5AE9AEC4C4A431657 /* Chatto.framework in Frameworks */ = {isa = PBXBuildFile; fileRef = D0A636ED63D4950987B5410B6B50F1B4 /* Chatto.framework */; };
-		7FCF202DF083BDA85A2DC6CBDE18790C /* PhotosInputPlaceholderCellProvider.swift in Sources */ = {isa = PBXBuildFile; fileRef = 9E73737201E99B30596D426AF0D692B8 /* PhotosInputPlaceholderCellProvider.swift */; };
-		851FA8D4B679E0378E4A61BD6E5B8407 /* SerialTaskQueue.swift in Sources */ = {isa = PBXBuildFile; fileRef = AFC940116D1FE152A8B4391C8179BAB7 /* SerialTaskQueue.swift */; };
-		8851EC6C981CCD0E3D60B2648D78FC01 /* LiveCameraCaptureSession.swift in Sources */ = {isa = PBXBuildFile; fileRef = AD0DEC00A1A24C3732883E6295F8846E /* LiveCameraCaptureSession.swift */; };
-		90A646C956226C2D096769DC0F47F67F /* Foundation.framework in Frameworks */ = {isa = PBXBuildFile; fileRef = 08E3D4A2FB059BFFEE2EAD3551A4B3DA /* Foundation.framework */; };
-		940A4C8AC403CA4B91EBDBFA10537EC5 /* TextMessageModel.swift in Sources */ = {isa = PBXBuildFile; fileRef = 128C8DC0F70D827A45AA0DD49B3689D6 /* TextMessageModel.swift */; };
-		941C81AA7554AA249E66A4E530A29494 /* Chatto.h in Headers */ = {isa = PBXBuildFile; fileRef = BBC0872AFC21DBB1EF8C9775F215B756 /* Chatto.h */; settings = {ATTRIBUTES = (Public, ); }; };
-		95BD4ACE377285C6CA32B9E421179A25 /* AnimationUtils.swift in Sources */ = {isa = PBXBuildFile; fileRef = AB7CAC59BED45C08C2E61CC07F82A24E /* AnimationUtils.swift */; };
-		998F46FA683E1C7CF8A55B28A80FC9F1 /* ChatInputBarAppearance.swift in Sources */ = {isa = PBXBuildFile; fileRef = 247A5E9062AE185F8515C9C35998CD31 /* ChatInputBarAppearance.swift */; };
-		9B0E40C3A48F302AD89711DECAC5932E /* BaseMessageViewModel.swift in Sources */ = {isa = PBXBuildFile; fileRef = 124000A3BF8B8398B7A22D9123A19ED0 /* BaseMessageViewModel.swift */; };
-		9BB076B0C53A8BA714E3488238D66EB7 /* ChatInputItemView.swift in Sources */ = {isa = PBXBuildFile; fileRef = 5AA587742C30D113BA584FA54710FD0A /* ChatInputItemView.swift */; };
-		9CBCC681071CEFDDF6247A6939F16CC9 /* TextBubbleView.swift in Sources */ = {isa = PBXBuildFile; fileRef = DB3BA07DBA51A986FB2A3D18DBB01B96 /* TextBubbleView.swift */; };
-		9E9400D19913892B6AE2C8C6E9F463EA /* AccessoryViewRevealer.swift in Sources */ = {isa = PBXBuildFile; fileRef = 73CF432CF510FECB05A97059F541A9C9 /* AccessoryViewRevealer.swift */; };
-		A325D923D238666104554AA34873F661 /* CGFloat+Additions.swift in Sources */ = {isa = PBXBuildFile; fileRef = C40601F885EEF498338F0F3D0940B99F /* CGFloat+Additions.swift */; };
-		AAF018C92A19D61B6EAAE9F67A070C9E /* Pods-ChattoApp-umbrella.h in Headers */ = {isa = PBXBuildFile; fileRef = D26F81AF79CA37D208D3C6511A534949 /* Pods-ChattoApp-umbrella.h */; settings = {ATTRIBUTES = (Public, ); }; };
-		AAF1EC1CFD933E16F64E954D5872C595 /* Foundation.framework in Frameworks */ = {isa = PBXBuildFile; fileRef = 08E3D4A2FB059BFFEE2EAD3551A4B3DA /* Foundation.framework */; };
-		AD2154414E788AFD922B33A7A31143B2 /* PhotoMessageCollectionViewCell.swift in Sources */ = {isa = PBXBuildFile; fileRef = BCD5E1BC57BB87C53CABBB55C3A86CE1 /* PhotoMessageCollectionViewCell.swift */; };
-		AE3D08521E639A92C0F202377AE4C923 /* CircleProgressIndicatorView.h in Headers */ = {isa = PBXBuildFile; fileRef = CA346CB6808EFE01AE75836A1F7A0698 /* CircleProgressIndicatorView.h */; settings = {ATTRIBUTES = (Public, ); }; };
-		B12B26DFBAF0CC9B688E2F177CCF65DB /* CircleProgressView.m in Sources */ = {isa = PBXBuildFile; fileRef = D5AC84164493C29F99955F0D66AA4184 /* CircleProgressView.m */; };
-		B284C7BEAB99FF94D38F95386481FC81 /* ReadOnlyOrderedDictionary.swift in Sources */ = {isa = PBXBuildFile; fileRef = AB2038633747734D88B4D933A146AE67 /* ReadOnlyOrderedDictionary.swift */; };
-		B2BA00F49A7F12C657A694613A6AE8EB /* ChatInputItem.swift in Sources */ = {isa = PBXBuildFile; fileRef = 84E401C6009E6CBFD1139547BA604FB9 /* ChatInputItem.swift */; };
-		B330189910301FB7600776DF9FEFFD9E /* PhotosInputDataProvider.swift in Sources */ = {isa = PBXBuildFile; fileRef = EB51C07A7E15B6BC4A8BC2689C1203BF /* PhotosInputDataProvider.swift */; };
-		B572867C7C1D736DF77A7501E94A720C /* UIEdgeInsets+Additions.swift in Sources */ = {isa = PBXBuildFile; fileRef = 653AC366611432A9FD809ECC143989E4 /* UIEdgeInsets+Additions.swift */; };
-		B78E5D8BA7D1BDA9584FAB6CA313CBD3 /* UIImage+Additions.swift in Sources */ = {isa = PBXBuildFile; fileRef = AD6D7F742DFE0768F96231D1F0733523 /* UIImage+Additions.swift */; };
-		B871239DDAEFB50A3B57747B50E4EB31 /* PhotosChatInputItem.swift in Sources */ = {isa = PBXBuildFile; fileRef = DD6C0372328FB6086E7DA11A37C57450 /* PhotosChatInputItem.swift */; };
-		BA4722E80C0EBD1D02E02E0967A3B1C4 /* Chatto-dummy.m in Sources */ = {isa = PBXBuildFile; fileRef = A42734C8FFED903A56F2ACA651B53739 /* Chatto-dummy.m */; };
-		BD9F116C80B887D84B1D2AFD8E98E94E /* PhotosInputViewItemSizeCalculator.swift in Sources */ = {isa = PBXBuildFile; fileRef = 9572EECD1F4E634E3AE9B908D8D18CF2 /* PhotosInputViewItemSizeCalculator.swift */; };
-		BE1F74C81C147575EE55E02D5C3880DE /* BaseMessageCollectionViewCellDefaultStyle.swift in Sources */ = {isa = PBXBuildFile; fileRef = 8E6B9EFA482498A8F7626B346CDED36D /* BaseMessageCollectionViewCellDefaultStyle.swift */; };
-		C5D3AD465F7686E9B80A2966A5F47366 /* PhotosInputCellProvider.swift in Sources */ = {isa = PBXBuildFile; fileRef = 84A3292B2BE4F72D240E24D8D9F5846E /* PhotosInputCellProvider.swift */; };
-		C9F1DD69686889E9729E33ABA3F0ED74 /* CircleProgressIndicator.xcassets in Resources */ = {isa = PBXBuildFile; fileRef = 42EB7C4A601A189E1ED3EF6E420EEDA7 /* CircleProgressIndicator.xcassets */; };
-		CC6B59EECE614604052151FFB8299F96 /* CircleIconView.m in Sources */ = {isa = PBXBuildFile; fileRef = BF40955EBCA1F843EB6FD57E0B53E165 /* CircleIconView.m */; };
-		CCDD0D39F6E52CACEF92D6D256A65C03 /* BaseMessageAssets.xcassets in Resources */ = {isa = PBXBuildFile; fileRef = 8E530272C9C6DF0ABC40B6E61D3DD29C /* BaseMessageAssets.xcassets */; };
-		D01320A3E7596607FF079013746280CB /* BaseMessagePresenter.swift in Sources */ = {isa = PBXBuildFile; fileRef = 8B229F9BCB567E2FBB872000A9E0ECD2 /* BaseMessagePresenter.swift */; };
-		D185EB7BF2C3D4ADF1F2C40ACDD0886A /* CircleIconView.h in Headers */ = {isa = PBXBuildFile; fileRef = 8ECE055A1AC334A37ED070AB2F0BA28D /* CircleIconView.h */; settings = {ATTRIBUTES = (Public, ); }; };
-		D4CEBFFC0C3E11FDC05BEA946FBA4E82 /* BaseMessageModel.swift in Sources */ = {isa = PBXBuildFile; fileRef = F8F1E432BC15A34A52E6583F21C1D526 /* BaseMessageModel.swift */; };
-		D507D16BE6DF0D57AF014DB59A0585CE /* ChatInputBar.xib in Resources */ = {isa = PBXBuildFile; fileRef = B1309CFDDC69D430EF26B5A607907C80 /* ChatInputBar.xib */; };
-		D67ADED2092B35D6EDBB7314BABB1620 /* CGPoint+Additions.swift in Sources */ = {isa = PBXBuildFile; fileRef = FD28FF28BA5E3CE8FC894E71C061E5F3 /* CGPoint+Additions.swift */; };
-		D72D81F91CAE34A89F51A8E4E90C16E5 /* PhotoMessageCollectionViewCellDefaultStyle.swift in Sources */ = {isa = PBXBuildFile; fileRef = E90B6821F7D9C990696D159A8A8F3885 /* PhotoMessageCollectionViewCellDefaultStyle.swift */; };
-		D78319CE8A81E139E3666F56CB6DA280 /* BaseChatViewController.swift in Sources */ = {isa = PBXBuildFile; fileRef = 8EC50CE002F4C3E5F8C47AA3D6B63CA5 /* BaseChatViewController.swift */; };
-		D7C361F6BA068942FA120DF8EA09415B /* ChattoAdditions-umbrella.h in Headers */ = {isa = PBXBuildFile; fileRef = 65540FDB9B6009E3AE2CD01F047293D9 /* ChattoAdditions-umbrella.h */; settings = {ATTRIBUTES = (Public, ); }; };
-		D95E42C4BE1E039FA798B52D2DA1CAD7 /* ChattoAdditions.h in Headers */ = {isa = PBXBuildFile; fileRef = AD9B97CEBDD8AFB58128F14ACBBBC412 /* ChattoAdditions.h */; settings = {ATTRIBUTES = (Public, ); }; };
-		D9F562785F0AABED1E8D1339EA77F11C /* CGSize+Additions.swift in Sources */ = {isa = PBXBuildFile; fileRef = 8C59631DCA268A4285E100821B4E160B /* CGSize+Additions.swift */; };
-		DDB7BCE7005814941E8C93442079ECF0 /* TextMessageCollectionViewCell.swift in Sources */ = {isa = PBXBuildFile; fileRef = 7415D56E6E1F58660510D91A8808D437 /* TextMessageCollectionViewCell.swift */; };
-		DE1037F25D3A1BCB2B896AB2D80155DB /* BaseChatViewControllerView.swift in Sources */ = {isa = PBXBuildFile; fileRef = 79432F3617D69C8DA909CFA540018DC4 /* BaseChatViewControllerView.swift */; };
-		DE4A2EAA5953A3C2088D349C373A1246 /* TextMessagePresenterBuilder.swift in Sources */ = {isa = PBXBuildFile; fileRef = 48A04A3FAAAFC0C4AAF832BBDE30C8D2 /* TextMessagePresenterBuilder.swift */; };
-		DF4CCA5014FC340675A5D3FC8883F460 /* CircleProgressIndicatorView.m in Sources */ = {isa = PBXBuildFile; fileRef = 2E72656362E555629AE7C98D6A4F14B3 /* CircleProgressIndicatorView.m */; };
-		E388CDA01F6D7AE041D10AC4AE4C1ED0 /* Utils.swift in Sources */ = {isa = PBXBuildFile; fileRef = 7F865526B535C40AA043DF3C40157EBB /* Utils.swift */; };
-		E944EBAEB5550217E33F951EDEF2179F /* DeviceImagePicker.swift in Sources */ = {isa = PBXBuildFile; fileRef = F18112007633F63987734568DD1BA2B1 /* DeviceImagePicker.swift */; };
-		EC6DE95640D9AACD44BA7E3002897FDB /* ViewDefinitions.swift in Sources */ = {isa = PBXBuildFile; fileRef = DE00EA2B2F8904F2E6F64C976F9FC256 /* ViewDefinitions.swift */; };
-		EFA16B51135C7FE3E35C6D193DFFE250 /* ChattoAdditions-dummy.m in Sources */ = {isa = PBXBuildFile; fileRef = 11540919D58B7B56085DA340933B0FC1 /* ChattoAdditions-dummy.m */; };
-		F74E811868A98B50353B11F948272073 /* ChatCollectionViewLayout.swift in Sources */ = {isa = PBXBuildFile; fileRef = B1C6AC04E26A1E1DE63AD1FAFE3232E6 /* ChatCollectionViewLayout.swift */; };
-		FB703851DB513541917CC3CC1FCF7660 /* UIColor+Additions.swift in Sources */ = {isa = PBXBuildFile; fileRef = B4DF0809CC047786F4137E42373F4134 /* UIColor+Additions.swift */; };
-		FE2E894CE3A3D9969F25BA3B061216FF /* Observable.swift in Sources */ = {isa = PBXBuildFile; fileRef = A62614FA915BDC7A6FA98EC080BC0FE2 /* Observable.swift */; };
-		FF42B5E2E003738947D32C487FF0D154 /* Text.xcassets in Resources */ = {isa = PBXBuildFile; fileRef = D410A8560196ED567FD09A0BBCAAC9F8 /* Text.xcassets */; };
-=======
 		03C30603B73E9A74D2C84FC4D1679DDE /* PhotosInputViewItemSizeCalculator.swift in Sources */ = {isa = PBXBuildFile; fileRef = D7832AECE223937F4D501A2D8FD423A1 /* PhotosInputViewItemSizeCalculator.swift */; };
 		03E3FD4CFE0AD8AE9D6597ABB5073933 /* TextMessagePresenterBuilder.swift in Sources */ = {isa = PBXBuildFile; fileRef = 1797AA210693877D40916AD7833B4C95 /* TextMessagePresenterBuilder.swift */; };
 		06A8877C50DDB8A1A0656534F24DC98E /* UIImage+Additions.swift in Sources */ = {isa = PBXBuildFile; fileRef = 9DC84062717C4D26293C8EE37A85A174 /* UIImage+Additions.swift */; };
@@ -215,7 +111,6 @@
 		FBA70E1E9A7C1EEDA47250F3467DB675 /* CircleProgressIndicator.xcassets in Resources */ = {isa = PBXBuildFile; fileRef = EDDD546DC26550326F309E83D521C4A3 /* CircleProgressIndicator.xcassets */; };
 		FC89382EB761911296232FA6AD439088 /* BaseMessagePresenter.swift in Sources */ = {isa = PBXBuildFile; fileRef = B8ABD569AFACFF8D1F3DD8FDC8CE0846 /* BaseMessagePresenter.swift */; };
 		FE94D0EA1AF280B397A0EA33843A11C1 /* LiveCameraCellPresenter.swift in Sources */ = {isa = PBXBuildFile; fileRef = 3312AD778BF784AB87232AF97EE93503 /* LiveCameraCellPresenter.swift */; };
->>>>>>> 4b76e205
 /* End PBXBuildFile section */
 
 /* Begin PBXContainerItemProxy section */
@@ -223,11 +118,7 @@
 			isa = PBXContainerItemProxy;
 			containerPortal = D41D8CD98F00B204E9800998ECF8427E /* Project object */;
 			proxyType = 1;
-<<<<<<< HEAD
-			remoteGlobalIDString = 00111DACC2DAAD3020FE033EA0C61F73;
-=======
 			remoteGlobalIDString = 0B34FE32A22F5CFB428354F6B0C296F8;
->>>>>>> 4b76e205
 			remoteInfo = ChattoAdditions;
 		};
 		232864EBA5D523D4F57FDFD903384AAC /* PBXContainerItemProxy */ = {
@@ -237,11 +128,7 @@
 			remoteGlobalIDString = 696B2A5FBB7F61D98D93563A5336FFE8;
 			remoteInfo = Chatto;
 		};
-<<<<<<< HEAD
-		FCE5F3771E5BD9C28E8CD89790C2FCD9 /* PBXContainerItemProxy */ = {
-=======
 		714135933F6946EE5437EE18DF247C5E /* PBXContainerItemProxy */ = {
->>>>>>> 4b76e205
 			isa = PBXContainerItemProxy;
 			containerPortal = D41D8CD98F00B204E9800998ECF8427E /* Project object */;
 			proxyType = 1;
@@ -251,49 +138,24 @@
 /* End PBXContainerItemProxy section */
 
 /* Begin PBXFileReference section */
-<<<<<<< HEAD
-		054266A433FDCDF6CE22033EFC757A22 /* PhotoMessagePresenterBuilder.swift */ = {isa = PBXFileReference; includeInIndex = 1; lastKnownFileType = sourcecode.swift; path = PhotoMessagePresenterBuilder.swift; sourceTree = "<group>"; };
-		08E3D4A2FB059BFFEE2EAD3551A4B3DA /* Foundation.framework */ = {isa = PBXFileReference; lastKnownFileType = wrapper.framework; name = Foundation.framework; path = Platforms/iPhoneOS.platform/Developer/SDKs/iPhoneOS11.3.sdk/System/Library/Frameworks/Foundation.framework; sourceTree = DEVELOPER_DIR; };
-		09802F0177B7395415243C806A52ECE0 /* TextMessagePresenter.swift */ = {isa = PBXFileReference; includeInIndex = 1; lastKnownFileType = sourcecode.swift; path = TextMessagePresenter.swift; sourceTree = "<group>"; };
-=======
 		03228F095F317A369761BB5FB89F7704 /* CircleProgressIndicatorView.m */ = {isa = PBXFileReference; includeInIndex = 1; lastKnownFileType = sourcecode.c.objc; path = CircleProgressIndicatorView.m; sourceTree = "<group>"; };
 		0525EE02585F8F7D943420EF636A33EC /* BaseMessageAssets.xcassets */ = {isa = PBXFileReference; includeInIndex = 1; lastKnownFileType = folder.assetcatalog; path = BaseMessageAssets.xcassets; sourceTree = "<group>"; };
 		08E3D4A2FB059BFFEE2EAD3551A4B3DA /* Foundation.framework */ = {isa = PBXFileReference; lastKnownFileType = wrapper.framework; name = Foundation.framework; path = Platforms/iPhoneOS.platform/Developer/SDKs/iPhoneOS11.3.sdk/System/Library/Frameworks/Foundation.framework; sourceTree = DEVELOPER_DIR; };
 		09397B6473FAE6E317127F9F77FDFF53 /* BaseMessageViewModel.swift */ = {isa = PBXFileReference; includeInIndex = 1; lastKnownFileType = sourcecode.swift; path = BaseMessageViewModel.swift; sourceTree = "<group>"; };
 		09D2F2F5A90F427107D15701F02E2393 /* PhotosInputCameraPicker.swift */ = {isa = PBXFileReference; includeInIndex = 1; lastKnownFileType = sourcecode.swift; path = PhotosInputCameraPicker.swift; sourceTree = "<group>"; };
->>>>>>> 4b76e205
 		0E8CD230BF38884D8498CDDAC2BD0AE7 /* Chatto.framework */ = {isa = PBXFileReference; explicitFileType = wrapper.framework; includeInIndex = 0; name = Chatto.framework; path = Chatto.framework; sourceTree = BUILT_PRODUCTS_DIR; };
 		1223839FD87970CC27C696E8AFC08B73 /* Chatto.xcconfig */ = {isa = PBXFileReference; includeInIndex = 1; lastKnownFileType = text.xcconfig; path = Chatto.xcconfig; sourceTree = "<group>"; };
-<<<<<<< HEAD
-		124000A3BF8B8398B7A22D9123A19ED0 /* BaseMessageViewModel.swift */ = {isa = PBXFileReference; includeInIndex = 1; lastKnownFileType = sourcecode.swift; path = BaseMessageViewModel.swift; sourceTree = "<group>"; };
-		1270F50E949DF5F1FB5E317CBFC4E308 /* ChatInputBarPresenter.swift */ = {isa = PBXFileReference; includeInIndex = 1; lastKnownFileType = sourcecode.swift; path = ChatInputBarPresenter.swift; sourceTree = "<group>"; };
-		128C8DC0F70D827A45AA0DD49B3689D6 /* TextMessageModel.swift */ = {isa = PBXFileReference; includeInIndex = 1; lastKnownFileType = sourcecode.swift; path = TextMessageModel.swift; sourceTree = "<group>"; };
-=======
 		16501C03F8C83041E24FD2B5B18EB233 /* ChattoAdditions-umbrella.h */ = {isa = PBXFileReference; includeInIndex = 1; lastKnownFileType = sourcecode.c.h; path = "ChattoAdditions-umbrella.h"; sourceTree = "<group>"; };
 		1797AA210693877D40916AD7833B4C95 /* TextMessagePresenterBuilder.swift */ = {isa = PBXFileReference; includeInIndex = 1; lastKnownFileType = sourcecode.swift; path = TextMessagePresenterBuilder.swift; sourceTree = "<group>"; };
->>>>>>> 4b76e205
 		196E807B9D564A10BFF03F9C19F2A61B /* Pods-ChattoApp.release.xcconfig */ = {isa = PBXFileReference; includeInIndex = 1; lastKnownFileType = text.xcconfig; path = "Pods-ChattoApp.release.xcconfig"; sourceTree = "<group>"; };
 		19722DF249308CFC3C84F274281F7896 /* ImagePicker.swift */ = {isa = PBXFileReference; includeInIndex = 1; lastKnownFileType = sourcecode.swift; path = ImagePicker.swift; sourceTree = "<group>"; };
 		1C10C5562ACF3A25EB358817D1FD5C53 /* BaseMessageCollectionViewCellDefaultStyle.swift */ = {isa = PBXFileReference; includeInIndex = 1; lastKnownFileType = sourcecode.swift; path = BaseMessageCollectionViewCellDefaultStyle.swift; sourceTree = "<group>"; };
 		1D34645FF568A8A90706512A58824527 /* ChatLayoutConfiguration.swift */ = {isa = PBXFileReference; includeInIndex = 1; lastKnownFileType = sourcecode.swift; path = ChatLayoutConfiguration.swift; sourceTree = "<group>"; };
 		1E18E8AA22C49C13E1C5CF858B738DC8 /* Chatto.modulemap */ = {isa = PBXFileReference; includeInIndex = 1; lastKnownFileType = sourcecode.module; path = Chatto.modulemap; sourceTree = "<group>"; };
-<<<<<<< HEAD
-		209F3DDDD7EB6B28D5310FCEA322F344 /* PhotosInputCameraPicker.swift */ = {isa = PBXFileReference; includeInIndex = 1; lastKnownFileType = sourcecode.swift; path = PhotosInputCameraPicker.swift; sourceTree = "<group>"; };
-=======
 		1FCDA498665D694AF53C0BB384BD6640 /* TextMessageModel.swift */ = {isa = PBXFileReference; includeInIndex = 1; lastKnownFileType = sourcecode.swift; path = TextMessageModel.swift; sourceTree = "<group>"; };
->>>>>>> 4b76e205
 		22F371B3EBB2A7B84B11B4687A5A4122 /* KeyboardTracker.swift */ = {isa = PBXFileReference; includeInIndex = 1; lastKnownFileType = sourcecode.swift; path = KeyboardTracker.swift; sourceTree = "<group>"; };
 		26FA5B1C9839F216FBAC1C8381EA6620 /* BaseChatViewController+AccessoryViewRevealer.swift */ = {isa = PBXFileReference; includeInIndex = 1; lastKnownFileType = sourcecode.swift; path = "BaseChatViewController+AccessoryViewRevealer.swift"; sourceTree = "<group>"; };
 		2B4EB484C6FA399B96990E1C79915E64 /* Info.plist */ = {isa = PBXFileReference; includeInIndex = 1; lastKnownFileType = text.plist.xml; path = Info.plist; sourceTree = "<group>"; };
-<<<<<<< HEAD
-		2DD8E4BB9487A80F70C29231EA1E6295 /* HorizontalStackScrollView.swift */ = {isa = PBXFileReference; includeInIndex = 1; lastKnownFileType = sourcecode.swift; path = HorizontalStackScrollView.swift; sourceTree = "<group>"; };
-		2E72656362E555629AE7C98D6A4F14B3 /* CircleProgressIndicatorView.m */ = {isa = PBXFileReference; includeInIndex = 1; lastKnownFileType = sourcecode.c.objc; path = CircleProgressIndicatorView.m; sourceTree = "<group>"; };
-		2FF5CAFB1CC5FC726CEDA424A47689EB /* LiveCameraCellPresenter.swift */ = {isa = PBXFileReference; includeInIndex = 1; lastKnownFileType = sourcecode.swift; path = LiveCameraCellPresenter.swift; sourceTree = "<group>"; };
-		42EB7C4A601A189E1ED3EF6E420EEDA7 /* CircleProgressIndicator.xcassets */ = {isa = PBXFileReference; includeInIndex = 1; lastKnownFileType = folder.assetcatalog; path = CircleProgressIndicator.xcassets; sourceTree = "<group>"; };
-		48A04A3FAAAFC0C4AAF832BBDE30C8D2 /* TextMessagePresenterBuilder.swift */ = {isa = PBXFileReference; includeInIndex = 1; lastKnownFileType = sourcecode.swift; path = TextMessagePresenterBuilder.swift; sourceTree = "<group>"; };
-		4A4DFA43E1F3E4B1A85CEFCEFC38500E /* Photos.xcassets */ = {isa = PBXFileReference; includeInIndex = 1; lastKnownFileType = folder.assetcatalog; path = Photos.xcassets; sourceTree = "<group>"; };
-		4BB3C847D41E1B2511891E5DB543485D /* PhotosInputPlaceholderCell.swift */ = {isa = PBXFileReference; includeInIndex = 1; lastKnownFileType = sourcecode.swift; path = PhotosInputPlaceholderCell.swift; sourceTree = "<group>"; };
-=======
 		3253F8D24F2BF185B8267137092A6C17 /* ChattoAdditions-prefix.pch */ = {isa = PBXFileReference; includeInIndex = 1; lastKnownFileType = sourcecode.c.h; path = "ChattoAdditions-prefix.pch"; sourceTree = "<group>"; };
 		3312AD778BF784AB87232AF97EE93503 /* LiveCameraCellPresenter.swift */ = {isa = PBXFileReference; includeInIndex = 1; lastKnownFileType = sourcecode.swift; path = LiveCameraCellPresenter.swift; sourceTree = "<group>"; };
 		38C147F28E8F4EC698A04D15AF308677 /* ChatInputBarAppearance.swift */ = {isa = PBXFileReference; includeInIndex = 1; lastKnownFileType = sourcecode.swift; path = ChatInputBarAppearance.swift; sourceTree = "<group>"; };
@@ -301,7 +163,6 @@
 		3E7772DB005F9972D378B740C58E6FF3 /* TextMessageViewModel.swift */ = {isa = PBXFileReference; includeInIndex = 1; lastKnownFileType = sourcecode.swift; path = TextMessageViewModel.swift; sourceTree = "<group>"; };
 		3EE53C961F5CF7BD08A3736227999C18 /* PhotosInputPlaceholderCellProvider.swift */ = {isa = PBXFileReference; includeInIndex = 1; lastKnownFileType = sourcecode.swift; path = PhotosInputPlaceholderCellProvider.swift; sourceTree = "<group>"; };
 		45CD975ABB66DB9ADE1FAE6C4EF0C331 /* TextChatInputItem.swift */ = {isa = PBXFileReference; includeInIndex = 1; lastKnownFileType = sourcecode.swift; path = TextChatInputItem.swift; sourceTree = "<group>"; };
->>>>>>> 4b76e205
 		4E3F504B152268D2F40F52A62C446408 /* Pods-ChattoApp-dummy.m */ = {isa = PBXFileReference; includeInIndex = 1; lastKnownFileType = sourcecode.c.objc; path = "Pods-ChattoApp-dummy.m"; sourceTree = "<group>"; };
 		4F8FDFD950B2CEC7365059B707D140D1 /* Chatto-umbrella.h */ = {isa = PBXFileReference; includeInIndex = 1; lastKnownFileType = sourcecode.c.h; path = "Chatto-umbrella.h"; sourceTree = "<group>"; };
 		504410F6DF88345B0FC1D58FA4067A66 /* Pods-ChattoApp-acknowledgements.markdown */ = {isa = PBXFileReference; includeInIndex = 1; lastKnownFileType = text; path = "Pods-ChattoApp-acknowledgements.markdown"; sourceTree = "<group>"; };
@@ -310,23 +171,13 @@
 		55618D9434D741289A31E42654D20391 /* Text.xcassets */ = {isa = PBXFileReference; includeInIndex = 1; lastKnownFileType = folder.assetcatalog; path = Text.xcassets; sourceTree = "<group>"; };
 		5A51EA699E3BB3FE0A7145E5E6B62E80 /* PhotosInputWithPlaceholdersDataProvider.swift */ = {isa = PBXFileReference; includeInIndex = 1; lastKnownFileType = sourcecode.swift; path = PhotosInputWithPlaceholdersDataProvider.swift; sourceTree = "<group>"; };
 		5C8247FEE16DD077AD31937F3E008A95 /* BaseChatItemPresenter.swift */ = {isa = PBXFileReference; includeInIndex = 1; lastKnownFileType = sourcecode.swift; path = BaseChatItemPresenter.swift; sourceTree = "<group>"; };
-<<<<<<< HEAD
-		5C89AE88C8C03780C3B93CB992DDD3F8 /* PhotosInputPlaceholderDataProvider.swift */ = {isa = PBXFileReference; includeInIndex = 1; lastKnownFileType = sourcecode.swift; path = PhotosInputPlaceholderDataProvider.swift; sourceTree = "<group>"; };
-		5D2293607EE5ED66EA88024626FA5ACE /* PhotosInputCell.swift */ = {isa = PBXFileReference; includeInIndex = 1; lastKnownFileType = sourcecode.swift; path = PhotosInputCell.swift; sourceTree = "<group>"; };
-		65042A58B2844DF8AA45E985932D0640 /* Info.plist */ = {isa = PBXFileReference; includeInIndex = 1; lastKnownFileType = text.plist.xml; path = Info.plist; sourceTree = "<group>"; };
-		653AC366611432A9FD809ECC143989E4 /* UIEdgeInsets+Additions.swift */ = {isa = PBXFileReference; includeInIndex = 1; lastKnownFileType = sourcecode.swift; path = "UIEdgeInsets+Additions.swift"; sourceTree = "<group>"; };
-		65540FDB9B6009E3AE2CD01F047293D9 /* ChattoAdditions-umbrella.h */ = {isa = PBXFileReference; includeInIndex = 1; lastKnownFileType = sourcecode.c.h; path = "ChattoAdditions-umbrella.h"; sourceTree = "<group>"; };
-		65688F0A03DF893CFCED7B5B5C461E34 /* ImagePicker.swift */ = {isa = PBXFileReference; includeInIndex = 1; lastKnownFileType = sourcecode.swift; path = ImagePicker.swift; sourceTree = "<group>"; };
-=======
 		5D6C7FF6D6F667AF900F3FE421E2C294 /* ChatInputItem.swift */ = {isa = PBXFileReference; includeInIndex = 1; lastKnownFileType = sourcecode.swift; path = ChatInputItem.swift; sourceTree = "<group>"; };
 		5FA2F7035DCA1490A2822D7A32B5878C /* TextMessagePresenter.swift */ = {isa = PBXFileReference; includeInIndex = 1; lastKnownFileType = sourcecode.swift; path = TextMessagePresenter.swift; sourceTree = "<group>"; };
 		629448548CB343966404CA29F0D93ED7 /* CGRect+Additions.swift */ = {isa = PBXFileReference; includeInIndex = 1; lastKnownFileType = sourcecode.swift; path = "CGRect+Additions.swift"; sourceTree = "<group>"; };
 		64417629AFFC3E56634980DB6D56C7A0 /* UIScreen+Scale.swift */ = {isa = PBXFileReference; includeInIndex = 1; lastKnownFileType = sourcecode.swift; path = "UIScreen+Scale.swift"; sourceTree = "<group>"; };
 		65042A58B2844DF8AA45E985932D0640 /* Info.plist */ = {isa = PBXFileReference; includeInIndex = 1; lastKnownFileType = text.plist.xml; path = Info.plist; sourceTree = "<group>"; };
 		6CD64E2AD31273C6D4CBC524A9E8FFB8 /* TextBubbleView.swift */ = {isa = PBXFileReference; includeInIndex = 1; lastKnownFileType = sourcecode.swift; path = TextBubbleView.swift; sourceTree = "<group>"; };
->>>>>>> 4b76e205
 		6DAEAB5DAC1307E56BDF15E9DDC72623 /* Pods_ChattoApp.framework */ = {isa = PBXFileReference; explicitFileType = wrapper.framework; includeInIndex = 0; name = Pods_ChattoApp.framework; path = "Pods-ChattoApp.framework"; sourceTree = BUILT_PRODUCTS_DIR; };
-		6E12424CD1F3BBC6B16FD723DB32E3EA /* LiveCameraCell.swift */ = {isa = PBXFileReference; includeInIndex = 1; lastKnownFileType = sourcecode.swift; path = LiveCameraCell.swift; sourceTree = "<group>"; };
 		73CF432CF510FECB05A97059F541A9C9 /* AccessoryViewRevealer.swift */ = {isa = PBXFileReference; includeInIndex = 1; lastKnownFileType = sourcecode.swift; path = AccessoryViewRevealer.swift; sourceTree = "<group>"; };
 		75A4D0F8C860BD4281E8AED08E680907 /* ChattoAdditions.framework */ = {isa = PBXFileReference; explicitFileType = wrapper.framework; includeInIndex = 0; name = ChattoAdditions.framework; path = ChattoAdditions.framework; sourceTree = BUILT_PRODUCTS_DIR; };
 		76C8CE48F21BBD79C3E57E7C28E5A051 /* Pods-ChattoApp.modulemap */ = {isa = PBXFileReference; includeInIndex = 1; lastKnownFileType = sourcecode.module; path = "Pods-ChattoApp.modulemap"; sourceTree = "<group>"; };
@@ -339,34 +190,16 @@
 		7C8B443B95534747122446950F3AAB57 /* ViewDefinitions.swift */ = {isa = PBXFileReference; includeInIndex = 1; lastKnownFileType = sourcecode.swift; path = ViewDefinitions.swift; sourceTree = "<group>"; };
 		7D62DC004EB8CDDB356FBE8E0D0A5D48 /* UIColor+Additions.swift */ = {isa = PBXFileReference; includeInIndex = 1; lastKnownFileType = sourcecode.swift; path = "UIColor+Additions.swift"; sourceTree = "<group>"; };
 		7F865526B535C40AA043DF3C40157EBB /* Utils.swift */ = {isa = PBXFileReference; includeInIndex = 1; lastKnownFileType = sourcecode.swift; name = Utils.swift; path = Chatto/Source/Utils.swift; sourceTree = "<group>"; };
-<<<<<<< HEAD
-		84A3292B2BE4F72D240E24D8D9F5846E /* PhotosInputCellProvider.swift */ = {isa = PBXFileReference; includeInIndex = 1; lastKnownFileType = sourcecode.swift; path = PhotosInputCellProvider.swift; sourceTree = "<group>"; };
-		84E401C6009E6CBFD1139547BA604FB9 /* ChatInputItem.swift */ = {isa = PBXFileReference; includeInIndex = 1; lastKnownFileType = sourcecode.swift; path = ChatInputItem.swift; sourceTree = "<group>"; };
-		87C8C12E18BF8E7E2EE26A2412E9DCFD /* ChatDataSourceProtocol.swift */ = {isa = PBXFileReference; includeInIndex = 1; lastKnownFileType = sourcecode.swift; path = ChatDataSourceProtocol.swift; sourceTree = "<group>"; };
-		88C185C185C37220F2DB10F36D736542 /* BaseMessageCollectionViewCell.swift */ = {isa = PBXFileReference; includeInIndex = 1; lastKnownFileType = sourcecode.swift; path = BaseMessageCollectionViewCell.swift; sourceTree = "<group>"; };
-		8A58C02B190EA9F6AE9FB698D29DCBC1 /* ChattoAdditions.xcconfig */ = {isa = PBXFileReference; includeInIndex = 1; lastKnownFileType = text.xcconfig; path = ChattoAdditions.xcconfig; sourceTree = "<group>"; };
-		8B229F9BCB567E2FBB872000A9E0ECD2 /* BaseMessagePresenter.swift */ = {isa = PBXFileReference; includeInIndex = 1; lastKnownFileType = sourcecode.swift; path = BaseMessagePresenter.swift; sourceTree = "<group>"; };
-		8C59631DCA268A4285E100821B4E160B /* CGSize+Additions.swift */ = {isa = PBXFileReference; includeInIndex = 1; lastKnownFileType = sourcecode.swift; path = "CGSize+Additions.swift"; sourceTree = "<group>"; };
-=======
 		8029D6C99782F1B9A33F0F664E1458BB /* ScreenMetric.swift */ = {isa = PBXFileReference; includeInIndex = 1; lastKnownFileType = sourcecode.swift; path = ScreenMetric.swift; sourceTree = "<group>"; };
 		849C8CF6483A132592EDB540A238EF91 /* ReusableXibView.swift */ = {isa = PBXFileReference; includeInIndex = 1; lastKnownFileType = sourcecode.swift; path = ReusableXibView.swift; sourceTree = "<group>"; };
 		87C8C12E18BF8E7E2EE26A2412E9DCFD /* ChatDataSourceProtocol.swift */ = {isa = PBXFileReference; includeInIndex = 1; lastKnownFileType = sourcecode.swift; path = ChatDataSourceProtocol.swift; sourceTree = "<group>"; };
 		891D62927F99B160C883ABD5257EA100 /* PhotoMessageCollectionViewCellDefaultStyle.swift */ = {isa = PBXFileReference; includeInIndex = 1; lastKnownFileType = sourcecode.swift; path = PhotoMessageCollectionViewCellDefaultStyle.swift; sourceTree = "<group>"; };
 		8CE08049176566B13478D3FE7DCAC4A5 /* ChatInputBarPresenter.swift */ = {isa = PBXFileReference; includeInIndex = 1; lastKnownFileType = sourcecode.swift; path = ChatInputBarPresenter.swift; sourceTree = "<group>"; };
->>>>>>> 4b76e205
 		8E21EA7E35385D3F8E558237788FEAB5 /* Chatto.podspec */ = {isa = PBXFileReference; explicitFileType = text.script.ruby; includeInIndex = 1; lastKnownFileType = text; path = Chatto.podspec; sourceTree = "<group>"; xcLanguageSpecificationIdentifier = xcode.lang.ruby; };
 		8EC50CE002F4C3E5F8C47AA3D6B63CA5 /* BaseChatViewController.swift */ = {isa = PBXFileReference; includeInIndex = 1; lastKnownFileType = sourcecode.swift; path = BaseChatViewController.swift; sourceTree = "<group>"; };
 		8FB0D2F7F5937BAC44C10DD35A50FDCD /* TabInputButton.swift */ = {isa = PBXFileReference; includeInIndex = 1; lastKnownFileType = sourcecode.swift; path = TabInputButton.swift; sourceTree = "<group>"; };
 		92D473620C87E8EF86FC76C5A564AC69 /* BaseChatViewController+Scrolling.swift */ = {isa = PBXFileReference; includeInIndex = 1; lastKnownFileType = sourcecode.swift; path = "BaseChatViewController+Scrolling.swift"; sourceTree = "<group>"; };
 		93A4A3777CF96A4AAC1D13BA6DCCEA73 /* Podfile */ = {isa = PBXFileReference; explicitFileType = text.script.ruby; includeInIndex = 1; lastKnownFileType = text; name = Podfile; path = ../Podfile; sourceTree = SOURCE_ROOT; xcLanguageSpecificationIdentifier = xcode.lang.ruby; };
-<<<<<<< HEAD
-		9572EECD1F4E634E3AE9B908D8D18CF2 /* PhotosInputViewItemSizeCalculator.swift */ = {isa = PBXFileReference; includeInIndex = 1; lastKnownFileType = sourcecode.swift; path = PhotosInputViewItemSizeCalculator.swift; sourceTree = "<group>"; };
-		97A51306EDB159C470E24D9B26BBB9E4 /* ChattoAdditions.podspec */ = {isa = PBXFileReference; explicitFileType = text.script.ruby; includeInIndex = 1; lastKnownFileType = text; path = ChattoAdditions.podspec; sourceTree = "<group>"; xcLanguageSpecificationIdentifier = xcode.lang.ruby; };
-		992DAB5067C6C66FEDEEBCC14E37F19F /* PhotosInputView.swift */ = {isa = PBXFileReference; includeInIndex = 1; lastKnownFileType = sourcecode.swift; path = PhotosInputView.swift; sourceTree = "<group>"; };
-		9D6AE0AE7C9D70F0256D868912937354 /* Pods-ChattoApp.debug.xcconfig */ = {isa = PBXFileReference; includeInIndex = 1; lastKnownFileType = text.xcconfig; path = "Pods-ChattoApp.debug.xcconfig"; sourceTree = "<group>"; };
-		9E73737201E99B30596D426AF0D692B8 /* PhotosInputPlaceholderCellProvider.swift */ = {isa = PBXFileReference; includeInIndex = 1; lastKnownFileType = sourcecode.swift; path = PhotosInputPlaceholderCellProvider.swift; sourceTree = "<group>"; };
-		A01EF68C307A5BDE19AF5615A2531581 /* PhotosInputWithPlaceholdersDataProvider.swift */ = {isa = PBXFileReference; includeInIndex = 1; lastKnownFileType = sourcecode.swift; path = PhotosInputWithPlaceholdersDataProvider.swift; sourceTree = "<group>"; };
-=======
 		9653A1A42B0B85141556915B8CC2DB63 /* PhotosInputView.swift */ = {isa = PBXFileReference; includeInIndex = 1; lastKnownFileType = sourcecode.swift; path = PhotosInputView.swift; sourceTree = "<group>"; };
 		97C122A248F185C6A69F141639B5B8EE /* PhotosInputCellProvider.swift */ = {isa = PBXFileReference; includeInIndex = 1; lastKnownFileType = sourcecode.swift; path = PhotosInputCellProvider.swift; sourceTree = "<group>"; };
 		9BC8A2A7E03E39CBC4E1C80FEB547D49 /* PhotoMessagePresenter.swift */ = {isa = PBXFileReference; includeInIndex = 1; lastKnownFileType = sourcecode.swift; path = PhotoMessagePresenter.swift; sourceTree = "<group>"; };
@@ -375,44 +208,22 @@
 		9DA3DB584A3B0BAA035C6EC65FBFEBCB /* AnimationUtils.swift */ = {isa = PBXFileReference; includeInIndex = 1; lastKnownFileType = sourcecode.swift; path = AnimationUtils.swift; sourceTree = "<group>"; };
 		9DC84062717C4D26293C8EE37A85A174 /* UIImage+Additions.swift */ = {isa = PBXFileReference; includeInIndex = 1; lastKnownFileType = sourcecode.swift; path = "UIImage+Additions.swift"; sourceTree = "<group>"; };
 		9F93DC92A6AFDA35EF2870548DAA8210 /* ExpandableTextView.swift */ = {isa = PBXFileReference; includeInIndex = 1; lastKnownFileType = sourcecode.swift; path = ExpandableTextView.swift; sourceTree = "<group>"; };
->>>>>>> 4b76e205
 		A42734C8FFED903A56F2ACA651B53739 /* Chatto-dummy.m */ = {isa = PBXFileReference; includeInIndex = 1; lastKnownFileType = sourcecode.c.objc; path = "Chatto-dummy.m"; sourceTree = "<group>"; };
 		AA79D7AE6AAC4B4CDAC163DFC8D2B7B5 /* HorizontalStackScrollView.swift */ = {isa = PBXFileReference; includeInIndex = 1; lastKnownFileType = sourcecode.swift; path = HorizontalStackScrollView.swift; sourceTree = "<group>"; };
 		AB2038633747734D88B4D933A146AE67 /* ReadOnlyOrderedDictionary.swift */ = {isa = PBXFileReference; includeInIndex = 1; lastKnownFileType = sourcecode.swift; name = ReadOnlyOrderedDictionary.swift; path = Chatto/Source/ReadOnlyOrderedDictionary.swift; sourceTree = "<group>"; };
-<<<<<<< HEAD
-		AB7CAC59BED45C08C2E61CC07F82A24E /* AnimationUtils.swift */ = {isa = PBXFileReference; includeInIndex = 1; lastKnownFileType = sourcecode.swift; path = AnimationUtils.swift; sourceTree = "<group>"; };
-		AD0DEC00A1A24C3732883E6295F8846E /* LiveCameraCaptureSession.swift */ = {isa = PBXFileReference; includeInIndex = 1; lastKnownFileType = sourcecode.swift; path = LiveCameraCaptureSession.swift; sourceTree = "<group>"; };
-		AD6D7F742DFE0768F96231D1F0733523 /* UIImage+Additions.swift */ = {isa = PBXFileReference; includeInIndex = 1; lastKnownFileType = sourcecode.swift; path = "UIImage+Additions.swift"; sourceTree = "<group>"; };
-		AD9B97CEBDD8AFB58128F14ACBBBC412 /* ChattoAdditions.h */ = {isa = PBXFileReference; includeInIndex = 1; lastKnownFileType = sourcecode.c.h; name = ChattoAdditions.h; path = ChattoAdditions/Source/ChattoAdditions.h; sourceTree = "<group>"; };
-		AE1FCDE5DEF7DF407DE4318DBB83DB2D /* PhotoMessageModel.swift */ = {isa = PBXFileReference; includeInIndex = 1; lastKnownFileType = sourcecode.swift; path = PhotoMessageModel.swift; sourceTree = "<group>"; };
-=======
 		AC6566CB5874667EF3F2B357C959E266 /* CGFloat+Additions.swift */ = {isa = PBXFileReference; includeInIndex = 1; lastKnownFileType = sourcecode.swift; path = "CGFloat+Additions.swift"; sourceTree = "<group>"; };
 		AD05834F28561B772A9839445202E738 /* BaseMessageModel.swift */ = {isa = PBXFileReference; includeInIndex = 1; lastKnownFileType = sourcecode.swift; path = BaseMessageModel.swift; sourceTree = "<group>"; };
->>>>>>> 4b76e205
 		AFC940116D1FE152A8B4391C8179BAB7 /* SerialTaskQueue.swift */ = {isa = PBXFileReference; includeInIndex = 1; lastKnownFileType = sourcecode.swift; name = SerialTaskQueue.swift; path = Chatto/Source/SerialTaskQueue.swift; sourceTree = "<group>"; };
 		B06A5D836825B5D9BE05486CA6B848F1 /* LiveCameraCaptureSession.swift */ = {isa = PBXFileReference; includeInIndex = 1; lastKnownFileType = sourcecode.swift; path = LiveCameraCaptureSession.swift; sourceTree = "<group>"; };
 		B09FB9B24E4B790A8724723092E902E1 /* BaseMessageCollectionViewCell.swift */ = {isa = PBXFileReference; includeInIndex = 1; lastKnownFileType = sourcecode.swift; path = BaseMessageCollectionViewCell.swift; sourceTree = "<group>"; };
 		B1C6AC04E26A1E1DE63AD1FAFE3232E6 /* ChatCollectionViewLayout.swift */ = {isa = PBXFileReference; includeInIndex = 1; lastKnownFileType = sourcecode.swift; path = ChatCollectionViewLayout.swift; sourceTree = "<group>"; };
-<<<<<<< HEAD
-=======
 		B24D402ECAA86FBB39F19740A2FAE6ED /* Photos.xcassets */ = {isa = PBXFileReference; includeInIndex = 1; lastKnownFileType = folder.assetcatalog; path = Photos.xcassets; sourceTree = "<group>"; };
->>>>>>> 4b76e205
 		B45107EC0B5669FFE263EEDC1376216D /* ChatItemPresenterFactory.swift */ = {isa = PBXFileReference; includeInIndex = 1; lastKnownFileType = sourcecode.swift; path = ChatItemPresenterFactory.swift; sourceTree = "<group>"; };
 		B8ABD569AFACFF8D1F3DD8FDC8CE0846 /* BaseMessagePresenter.swift */ = {isa = PBXFileReference; includeInIndex = 1; lastKnownFileType = sourcecode.swift; path = BaseMessagePresenter.swift; sourceTree = "<group>"; };
 		BA3D6A8FA7B4733B47E59765BAAE50B0 /* CollectionChanges.swift */ = {isa = PBXFileReference; includeInIndex = 1; lastKnownFileType = sourcecode.swift; path = CollectionChanges.swift; sourceTree = "<group>"; };
 		BB239455F2C0496A87CAD34C558272F1 /* ChattoAdditions.xcconfig */ = {isa = PBXFileReference; includeInIndex = 1; lastKnownFileType = text.xcconfig; path = ChattoAdditions.xcconfig; sourceTree = "<group>"; };
 		BBA26746140D53F65B05DBD086F0FC79 /* PhotosInputPlaceholderCell.swift */ = {isa = PBXFileReference; includeInIndex = 1; lastKnownFileType = sourcecode.swift; path = PhotosInputPlaceholderCell.swift; sourceTree = "<group>"; };
 		BBC0872AFC21DBB1EF8C9775F215B756 /* Chatto.h */ = {isa = PBXFileReference; includeInIndex = 1; lastKnownFileType = sourcecode.c.h; name = Chatto.h; path = Chatto/Source/Chatto.h; sourceTree = "<group>"; };
-<<<<<<< HEAD
-		BCB8F6E24C6E77A45A1B8328196C855C /* Info.plist */ = {isa = PBXFileReference; includeInIndex = 1; lastKnownFileType = text.plist.xml; path = Info.plist; sourceTree = "<group>"; };
-		BCD5E1BC57BB87C53CABBB55C3A86CE1 /* PhotoMessageCollectionViewCell.swift */ = {isa = PBXFileReference; includeInIndex = 1; lastKnownFileType = sourcecode.swift; path = PhotoMessageCollectionViewCell.swift; sourceTree = "<group>"; };
-		BE380B5B75A6D0600DBDE77FF958ADAE /* TextMessageCollectionViewCellDefaultStyle.swift */ = {isa = PBXFileReference; includeInIndex = 1; lastKnownFileType = sourcecode.swift; path = TextMessageCollectionViewCellDefaultStyle.swift; sourceTree = "<group>"; };
-		BF40955EBCA1F843EB6FD57E0B53E165 /* CircleIconView.m */ = {isa = PBXFileReference; includeInIndex = 1; lastKnownFileType = sourcecode.c.objc; path = CircleIconView.m; sourceTree = "<group>"; };
-		C40601F885EEF498338F0F3D0940B99F /* CGFloat+Additions.swift */ = {isa = PBXFileReference; includeInIndex = 1; lastKnownFileType = sourcecode.swift; path = "CGFloat+Additions.swift"; sourceTree = "<group>"; };
-		C69DB6FA1411C4887C437DA609C8019E /* ChattoAdditions.modulemap */ = {isa = PBXFileReference; includeInIndex = 1; lastKnownFileType = sourcecode.module; path = ChattoAdditions.modulemap; sourceTree = "<group>"; };
-		CA0E54B122003939CAFC03AE0FA4B5DC /* PhotoMessagePresenter.swift */ = {isa = PBXFileReference; includeInIndex = 1; lastKnownFileType = sourcecode.swift; path = PhotoMessagePresenter.swift; sourceTree = "<group>"; };
-		CA346CB6808EFE01AE75836A1F7A0698 /* CircleProgressIndicatorView.h */ = {isa = PBXFileReference; includeInIndex = 1; lastKnownFileType = sourcecode.c.h; path = CircleProgressIndicatorView.h; sourceTree = "<group>"; };
-=======
 		BCCACD959805A76F611AC68AA9944DD3 /* ChattoAdditions.h */ = {isa = PBXFileReference; includeInIndex = 1; lastKnownFileType = sourcecode.c.h; name = ChattoAdditions.h; path = ChattoAdditions/Source/ChattoAdditions.h; sourceTree = "<group>"; };
 		BE2ECB1A7A5A38B4C0C15E47E4AC81B5 /* ChattoAdditions.podspec */ = {isa = PBXFileReference; explicitFileType = text.script.ruby; includeInIndex = 1; lastKnownFileType = text; path = ChattoAdditions.podspec; sourceTree = "<group>"; xcLanguageSpecificationIdentifier = xcode.lang.ruby; };
 		C32E47520F49F618790DC0576CBE135E /* TextMessageCollectionViewCellDefaultStyle.swift */ = {isa = PBXFileReference; includeInIndex = 1; lastKnownFileType = sourcecode.swift; path = TextMessageCollectionViewCellDefaultStyle.swift; sourceTree = "<group>"; };
@@ -422,7 +233,6 @@
 		CACC6AD1094E73C5B4606FBCEF39F4AD /* PhotosChatInputItem.swift */ = {isa = PBXFileReference; includeInIndex = 1; lastKnownFileType = sourcecode.swift; path = PhotosChatInputItem.swift; sourceTree = "<group>"; };
 		CC63AF6F8580070DFD2DF9A9DE3D75A8 /* PhotosInputCell.swift */ = {isa = PBXFileReference; includeInIndex = 1; lastKnownFileType = sourcecode.swift; path = PhotosInputCell.swift; sourceTree = "<group>"; };
 		CF0FB6CD69F7210420F1EF0AA75BCEB9 /* PhotoMessagePresenterBuilder.swift */ = {isa = PBXFileReference; includeInIndex = 1; lastKnownFileType = sourcecode.swift; path = PhotoMessagePresenterBuilder.swift; sourceTree = "<group>"; };
->>>>>>> 4b76e205
 		CFAF36B42F7ABC3D09FD5F061A0D6B79 /* ChatItemCompanion.swift */ = {isa = PBXFileReference; includeInIndex = 1; lastKnownFileType = sourcecode.swift; path = ChatItemCompanion.swift; sourceTree = "<group>"; };
 		CFBBF4E51068394F2D3C6ECDC640C981 /* ChattoAdditions.modulemap */ = {isa = PBXFileReference; includeInIndex = 1; lastKnownFileType = sourcecode.module; path = ChattoAdditions.modulemap; sourceTree = "<group>"; };
 		D0A636ED63D4950987B5410B6B50F1B4 /* Chatto.framework */ = {isa = PBXFileReference; explicitFileType = wrapper.framework; includeInIndex = 0; path = Chatto.framework; sourceTree = BUILT_PRODUCTS_DIR; };
@@ -431,21 +241,6 @@
 		D3AE4D222428DB8050D55AC310AC611F /* CircleIconView.m */ = {isa = PBXFileReference; includeInIndex = 1; lastKnownFileType = sourcecode.c.objc; path = CircleIconView.m; sourceTree = "<group>"; };
 		D7832AECE223937F4D501A2D8FD423A1 /* PhotosInputViewItemSizeCalculator.swift */ = {isa = PBXFileReference; includeInIndex = 1; lastKnownFileType = sourcecode.swift; path = PhotosInputViewItemSizeCalculator.swift; sourceTree = "<group>"; };
 		D7FA81C32043964F72CC0BD5E1AF4FEA /* BaseChatViewController+Presenters.swift */ = {isa = PBXFileReference; includeInIndex = 1; lastKnownFileType = sourcecode.swift; path = "BaseChatViewController+Presenters.swift"; sourceTree = "<group>"; };
-<<<<<<< HEAD
-		DAE542D15277B59EF8C23E3086B388A7 /* PhotoMessageViewModel.swift */ = {isa = PBXFileReference; includeInIndex = 1; lastKnownFileType = sourcecode.swift; path = PhotoMessageViewModel.swift; sourceTree = "<group>"; };
-		DB3BA07DBA51A986FB2A3D18DBB01B96 /* TextBubbleView.swift */ = {isa = PBXFileReference; includeInIndex = 1; lastKnownFileType = sourcecode.swift; path = TextBubbleView.swift; sourceTree = "<group>"; };
-		DD6C0372328FB6086E7DA11A37C57450 /* PhotosChatInputItem.swift */ = {isa = PBXFileReference; includeInIndex = 1; lastKnownFileType = sourcecode.swift; path = PhotosChatInputItem.swift; sourceTree = "<group>"; };
-		DE00EA2B2F8904F2E6F64C976F9FC256 /* ViewDefinitions.swift */ = {isa = PBXFileReference; includeInIndex = 1; lastKnownFileType = sourcecode.swift; path = ViewDefinitions.swift; sourceTree = "<group>"; };
-		E4599A7F6AEF15DFF28C49B6FF667278 /* DummyChatItemPresenter.swift */ = {isa = PBXFileReference; includeInIndex = 1; lastKnownFileType = sourcecode.swift; path = DummyChatItemPresenter.swift; sourceTree = "<group>"; };
-		E5DB80495DEC9A7A3F171F2C8144F441 /* ChatItemProtocolDefinitions.swift */ = {isa = PBXFileReference; includeInIndex = 1; lastKnownFileType = sourcecode.swift; path = ChatItemProtocolDefinitions.swift; sourceTree = "<group>"; };
-		E6E414FA5AE66A6E8074D4AAED7C914E /* Pods-ChattoApp-frameworks.sh */ = {isa = PBXFileReference; includeInIndex = 1; lastKnownFileType = text.script.sh; path = "Pods-ChattoApp-frameworks.sh"; sourceTree = "<group>"; };
-		E90B6821F7D9C990696D159A8A8F3885 /* PhotoMessageCollectionViewCellDefaultStyle.swift */ = {isa = PBXFileReference; includeInIndex = 1; lastKnownFileType = sourcecode.swift; path = PhotoMessageCollectionViewCellDefaultStyle.swift; sourceTree = "<group>"; };
-		EB51C07A7E15B6BC4A8BC2689C1203BF /* PhotosInputDataProvider.swift */ = {isa = PBXFileReference; includeInIndex = 1; lastKnownFileType = sourcecode.swift; path = PhotosInputDataProvider.swift; sourceTree = "<group>"; };
-		F14F86937C99E9B9182BDC8D3D66B884 /* ReusableXibView.swift */ = {isa = PBXFileReference; includeInIndex = 1; lastKnownFileType = sourcecode.swift; path = ReusableXibView.swift; sourceTree = "<group>"; };
-		F18112007633F63987734568DD1BA2B1 /* DeviceImagePicker.swift */ = {isa = PBXFileReference; includeInIndex = 1; lastKnownFileType = sourcecode.swift; path = DeviceImagePicker.swift; sourceTree = "<group>"; };
-		F207983FB08AF781AE4FF881D8960FF0 /* Alignment.swift */ = {isa = PBXFileReference; includeInIndex = 1; lastKnownFileType = sourcecode.swift; path = Alignment.swift; sourceTree = "<group>"; };
-		F34BC85B23764467817891963F9FC304 /* PhotoBubbleView.swift */ = {isa = PBXFileReference; includeInIndex = 1; lastKnownFileType = sourcecode.swift; path = PhotoBubbleView.swift; sourceTree = "<group>"; };
-=======
 		D8A19BCFC03FFC042B35B88B3756DBA5 /* PhotosInputDataProvider.swift */ = {isa = PBXFileReference; includeInIndex = 1; lastKnownFileType = sourcecode.swift; path = PhotosInputDataProvider.swift; sourceTree = "<group>"; };
 		D8CC9D26B27CB82FB9903E295EAE3955 /* PhotoMessageAssets.xcassets */ = {isa = PBXFileReference; includeInIndex = 1; lastKnownFileType = folder.assetcatalog; path = PhotoMessageAssets.xcassets; sourceTree = "<group>"; };
 		D95E5021CA5CE3B89DC1CF167934DD98 /* CGPoint+Additions.swift */ = {isa = PBXFileReference; includeInIndex = 1; lastKnownFileType = sourcecode.swift; path = "CGPoint+Additions.swift"; sourceTree = "<group>"; };
@@ -461,7 +256,6 @@
 		EC3AEA70BF7025F3BFA10E3360390569 /* ChatInputItemView.swift */ = {isa = PBXFileReference; includeInIndex = 1; lastKnownFileType = sourcecode.swift; path = ChatInputItemView.swift; sourceTree = "<group>"; };
 		EDDD546DC26550326F309E83D521C4A3 /* CircleProgressIndicator.xcassets */ = {isa = PBXFileReference; includeInIndex = 1; lastKnownFileType = folder.assetcatalog; path = CircleProgressIndicator.xcassets; sourceTree = "<group>"; };
 		F45126B57CF27C0593C6C7BC91845AF9 /* DeviceImagePicker.swift */ = {isa = PBXFileReference; includeInIndex = 1; lastKnownFileType = sourcecode.swift; path = DeviceImagePicker.swift; sourceTree = "<group>"; };
->>>>>>> 4b76e205
 		F60670530F6217B4AA01EE0B7063477A /* Pods-ChattoApp-acknowledgements.plist */ = {isa = PBXFileReference; includeInIndex = 1; lastKnownFileType = text.plist.xml; path = "Pods-ChattoApp-acknowledgements.plist"; sourceTree = "<group>"; };
 		F60AC74B6E4B3B77073E96B75E424380 /* TextMessageCollectionViewCell.swift */ = {isa = PBXFileReference; includeInIndex = 1; lastKnownFileType = sourcecode.swift; path = TextMessageCollectionViewCell.swift; sourceTree = "<group>"; };
 		F91D494AB4621AB0422E794D1E16093A /* PhotoMessageCollectionViewCell.swift */ = {isa = PBXFileReference; includeInIndex = 1; lastKnownFileType = sourcecode.swift; path = PhotoMessageCollectionViewCell.swift; sourceTree = "<group>"; };
@@ -479,21 +273,12 @@
 			);
 			runOnlyForDeploymentPostprocessing = 0;
 		};
-<<<<<<< HEAD
-		5ED00D315B4D4DD2710ABB975EABA317 /* Frameworks */ = {
-			isa = PBXFrameworksBuildPhase;
-			buildActionMask = 2147483647;
-			files = (
-				7BCA9B453E33CEB5AE9AEC4C4A431657 /* Chatto.framework in Frameworks */,
-				90A646C956226C2D096769DC0F47F67F /* Foundation.framework in Frameworks */,
-=======
 		98A62B7CA2F014876F315BBD4177E0B7 /* Frameworks */ = {
 			isa = PBXFrameworksBuildPhase;
 			buildActionMask = 2147483647;
 			files = (
 				8D16EBC1355C0C44DF15D89597FB191B /* Chatto.framework in Frameworks */,
 				7DD08D2DB1486DB5EACFEDB12A2EF7D2 /* Foundation.framework in Frameworks */,
->>>>>>> 4b76e205
 			);
 			runOnlyForDeploymentPostprocessing = 0;
 		};
@@ -525,45 +310,10 @@
 				64417629AFFC3E56634980DB6D56C7A0 /* UIScreen+Scale.swift */,
 				FD2C3654302424B581853AAEF2884443 /* UIView+Additions.swift */,
 			);
-<<<<<<< HEAD
-			name = Pod;
-			sourceTree = "<group>";
-		};
-		0DE5E08F571511CE52E70557E53273A0 /* Views */ = {
-			isa = PBXGroup;
-			children = (
-				8E530272C9C6DF0ABC40B6E61D3DD29C /* BaseMessageAssets.xcassets */,
-			);
-			name = Views;
-			path = Views;
-			sourceTree = "<group>";
-		};
-		0FBD099FF9E1B2A17141BC028869BC9F /* Input */ = {
-			isa = PBXGroup;
-			children = (
-				B1309CFDDC69D430EF26B5A607907C80 /* ChatInputBar.xib */,
-				10C6D2A8BECEC5CE1BC96CA31494674C /* Photos */,
-				6DA9B8896292756837F7099D5D261180 /* Text */,
-			);
-			name = Input;
-			path = ChattoAdditions/Source/Input;
-			sourceTree = "<group>";
-		};
-		10C6D2A8BECEC5CE1BC96CA31494674C /* Photos */ = {
-			isa = PBXGroup;
-			children = (
-				4A4DFA43E1F3E4B1A85CEFCEFC38500E /* Photos.xcassets */,
-			);
-			name = Photos;
-			path = Photos;
-			sourceTree = "<group>";
-		};
-=======
 			name = Common;
 			path = ChattoAdditions/Source/Common;
 			sourceTree = "<group>";
 		};
->>>>>>> 4b76e205
 		1154FEDBE6524654E510A629B77465E3 /* iOS */ = {
 			isa = PBXGroup;
 			children = (
@@ -572,19 +322,6 @@
 			name = iOS;
 			sourceTree = "<group>";
 		};
-<<<<<<< HEAD
-		1183C18AEF79B67C0A2F40D594CAB661 /* Chat Items */ = {
-			isa = PBXGroup;
-			children = (
-				DBBDA500739FCC25C30332142CF11E8C /* BaseMessage */,
-				A3D284FF1F5FD20B316386E72FC1F0F8 /* PhotoMessages */,
-			);
-			name = "Chat Items";
-			path = "ChattoAdditions/Source/Chat Items";
-			sourceTree = "<group>";
-		};
-=======
->>>>>>> 4b76e205
 		14F281301980E041BCEB24085F455283 /* Targets Support Files */ = {
 			isa = PBXGroup;
 			children = (
@@ -606,9 +343,6 @@
 			path = PhotoMessages;
 			sourceTree = "<group>";
 		};
-<<<<<<< HEAD
-		22A2D6F75C1471E06162A375AB446526 /* Text */ = {
-=======
 		28A7EF7A9B56C49D03E6D43820AC3C9E /* Pod */ = {
 			isa = PBXGroup;
 			children = (
@@ -618,7 +352,6 @@
 			sourceTree = "<group>";
 		};
 		2A311D7F9306053196FAFFB510A138C4 /* Text */ = {
->>>>>>> 4b76e205
 			isa = PBXGroup;
 			children = (
 				55618D9434D741289A31E42654D20391 /* Text.xcassets */,
@@ -719,21 +452,6 @@
 			path = "ChattoAdditions/Source/Chat Items";
 			sourceTree = "<group>";
 		};
-		503E25C7F7632787C35AFCA55219EA91 /* Photos */ = {
-			isa = PBXGroup;
-			children = (
-				DD6C0372328FB6086E7DA11A37C57450 /* PhotosChatInputItem.swift */,
-				992DAB5067C6C66FEDEEBCC14E37F19F /* PhotosInputView.swift */,
-				9572EECD1F4E634E3AE9B908D8D18CF2 /* PhotosInputViewItemSizeCalculator.swift */,
-				A01EF68C307A5BDE19AF5615A2531581 /* PhotosInputWithPlaceholdersDataProvider.swift */,
-				AC6859BCFA082A1B42B89509EDADDB53 /* Camera */,
-				FCE29406FA820D45E3CD51585FF85A81 /* Photo */,
-				C29A37EC4736DF35F6DF597363FECFC3 /* Placeholder */,
-			);
-			name = Photos;
-			path = Photos;
-			sourceTree = "<group>";
-		};
 		51FADDDCC03124536C75D2B05F6B328B /* Support Files */ = {
 			isa = PBXGroup;
 			children = (
@@ -776,8 +494,6 @@
 			path = "ChattoApp/Pods/Target Support Files/ChattoAdditions";
 			sourceTree = "<group>";
 		};
-<<<<<<< HEAD
-=======
 		63815CDF506224EB6C764FC85B023B02 /* Text */ = {
 			isa = PBXGroup;
 			children = (
@@ -787,7 +503,6 @@
 			path = Text;
 			sourceTree = "<group>";
 		};
->>>>>>> 4b76e205
 		6BF2DE770AC7D08DE1A80ED9891247E5 /* ChatController */ = {
 			isa = PBXGroup;
 			children = (
@@ -872,8 +587,6 @@
 			name = "Development Pods";
 			sourceTree = "<group>";
 		};
-<<<<<<< HEAD
-=======
 		9F4A54E1BE83A96510D764000AE636E6 /* BaseMessage */ = {
 			isa = PBXGroup;
 			children = (
@@ -893,7 +606,6 @@
 			path = "ChattoAdditions/Source/Chat Items";
 			sourceTree = "<group>";
 		};
->>>>>>> 4b76e205
 		A6DFC6FE1A1B8A2218C942218A4003DE /* Products */ = {
 			isa = PBXGroup;
 			children = (
@@ -904,25 +616,7 @@
 			name = Products;
 			sourceTree = "<group>";
 		};
-<<<<<<< HEAD
-		AC6859BCFA082A1B42B89509EDADDB53 /* Camera */ = {
-			isa = PBXGroup;
-			children = (
-				F18112007633F63987734568DD1BA2B1 /* DeviceImagePicker.swift */,
-				65688F0A03DF893CFCED7B5B5C461E34 /* ImagePicker.swift */,
-				AD0DEC00A1A24C3732883E6295F8846E /* LiveCameraCaptureSession.swift */,
-				6E12424CD1F3BBC6B16FD723DB32E3EA /* LiveCameraCell.swift */,
-				2FF5CAFB1CC5FC726CEDA424A47689EB /* LiveCameraCellPresenter.swift */,
-				209F3DDDD7EB6B28D5310FCEA322F344 /* PhotosInputCameraPicker.swift */,
-			);
-			name = Camera;
-			path = Camera;
-			sourceTree = "<group>";
-		};
-		AE6F80F46353E07AE954D6B1EDD9F911 /* Views */ = {
-=======
 		AD2529C7EDAE2E73A6C6DF447020D180 /* UI Components */ = {
->>>>>>> 4b76e205
 			isa = PBXGroup;
 			children = (
 				5663E9B7DD43C78C1CC49CAA6FA8AC06 /* CircleProgressIndicatorView */,
@@ -966,22 +660,7 @@
 			path = Collaborators;
 			sourceTree = "<group>";
 		};
-<<<<<<< HEAD
-		C29A37EC4736DF35F6DF597363FECFC3 /* Placeholder */ = {
-			isa = PBXGroup;
-			children = (
-				4BB3C847D41E1B2511891E5DB543485D /* PhotosInputPlaceholderCell.swift */,
-				9E73737201E99B30596D426AF0D692B8 /* PhotosInputPlaceholderCellProvider.swift */,
-				5C89AE88C8C03780C3B93CB992DDD3F8 /* PhotosInputPlaceholderDataProvider.swift */,
-			);
-			name = Placeholder;
-			path = Placeholder;
-			sourceTree = "<group>";
-		};
-		CADDED158F05C91F72D157C51CA17C45 /* BaseMessage */ = {
-=======
 		BD6E378029915154850086BD51C7046F /* Input */ = {
->>>>>>> 4b76e205
 			isa = PBXGroup;
 			children = (
 				C40E8BB6C0209D5D51F5A10582B03269 /* ChatInputBar.swift */,
@@ -1003,19 +682,6 @@
 		C330EFC3FB1D8E99F7AD5B14F3DC5172 /* Photos */ = {
 			isa = PBXGroup;
 			children = (
-<<<<<<< HEAD
-				92B5B3D91CB163330A0FD333E60DDCAB /* ChatInputBar.swift */,
-				247A5E9062AE185F8515C9C35998CD31 /* ChatInputBarAppearance.swift */,
-				1270F50E949DF5F1FB5E317CBFC4E308 /* ChatInputBarPresenter.swift */,
-				84E401C6009E6CBFD1139547BA604FB9 /* ChatInputItem.swift */,
-				5AA587742C30D113BA584FA54710FD0A /* ChatInputItemView.swift */,
-				1D001EAE1C66ADDE971DE7417AA9FC5D /* ExpandableTextView.swift */,
-				2DD8E4BB9487A80F70C29231EA1E6295 /* HorizontalStackScrollView.swift */,
-				F14F86937C99E9B9182BDC8D3D66B884 /* ReusableXibView.swift */,
-				A500CFC58AF814D90C69A58ED2780972 /* TabInputButton.swift */,
-				503E25C7F7632787C35AFCA55219EA91 /* Photos */,
-				22A2D6F75C1471E06162A375AB446526 /* Text */,
-=======
 				CACC6AD1094E73C5B4606FBCEF39F4AD /* PhotosChatInputItem.swift */,
 				9653A1A42B0B85141556915B8CC2DB63 /* PhotosInputView.swift */,
 				D7832AECE223937F4D501A2D8FD423A1 /* PhotosInputViewItemSizeCalculator.swift */,
@@ -1023,7 +689,6 @@
 				FE1F755AD03F96CC676371857CA81D21 /* Camera */,
 				6DE242675FEA74350918F650CD270AC5 /* Photo */,
 				DF419ACB8A9CCCA70FC89B7CF2DC5C42 /* Placeholder */,
->>>>>>> 4b76e205
 			);
 			name = Photos;
 			path = Photos;
@@ -1114,22 +779,7 @@
 			name = Resources;
 			sourceTree = "<group>";
 		};
-<<<<<<< HEAD
-		FCE29406FA820D45E3CD51585FF85A81 /* Photo */ = {
-			isa = PBXGroup;
-			children = (
-				5D2293607EE5ED66EA88024626FA5ACE /* PhotosInputCell.swift */,
-				84A3292B2BE4F72D240E24D8D9F5846E /* PhotosInputCellProvider.swift */,
-				EB51C07A7E15B6BC4A8BC2689C1203BF /* PhotosInputDataProvider.swift */,
-			);
-			name = Photo;
-			path = Photo;
-			sourceTree = "<group>";
-		};
-		FDC3BF7739102F89C6CFA8974613FF97 /* CircleProgressIndicatorView */ = {
-=======
 		FE1F755AD03F96CC676371857CA81D21 /* Camera */ = {
->>>>>>> 4b76e205
 			isa = PBXGroup;
 			children = (
 				F45126B57CF27C0593C6C7BC91845AF9 /* DeviceImagePicker.swift */,
@@ -1146,34 +796,6 @@
 /* End PBXGroup section */
 
 /* Begin PBXHeadersBuildPhase section */
-<<<<<<< HEAD
-		104BE904922402E8D7197601CEC96805 /* Headers */ = {
-			isa = PBXHeadersBuildPhase;
-			buildActionMask = 2147483647;
-			files = (
-				D7C361F6BA068942FA120DF8EA09415B /* ChattoAdditions-umbrella.h in Headers */,
-				D95E42C4BE1E039FA798B52D2DA1CAD7 /* ChattoAdditions.h in Headers */,
-				D185EB7BF2C3D4ADF1F2C40ACDD0886A /* CircleIconView.h in Headers */,
-				AE3D08521E639A92C0F202377AE4C923 /* CircleProgressIndicatorView.h in Headers */,
-				0900C49726923B6C2878236F95374477 /* CircleProgressView.h in Headers */,
-			);
-			runOnlyForDeploymentPostprocessing = 0;
-		};
-		837DA2F2C69334259C5FCEFE7C164701 /* Headers */ = {
-			isa = PBXHeadersBuildPhase;
-			buildActionMask = 2147483647;
-			files = (
-				AAF018C92A19D61B6EAAE9F67A070C9E /* Pods-ChattoApp-umbrella.h in Headers */,
-			);
-			runOnlyForDeploymentPostprocessing = 0;
-		};
-		A85D7CFD652EAD091F25ECEE83F3CF4F /* Headers */ = {
-			isa = PBXHeadersBuildPhase;
-			buildActionMask = 2147483647;
-			files = (
-				6FD142B8CCBE08E4825753F8C47B3CA0 /* Chatto-umbrella.h in Headers */,
-				941C81AA7554AA249E66A4E530A29494 /* Chatto.h in Headers */,
-=======
 		837DA2F2C69334259C5FCEFE7C164701 /* Headers */ = {
 			isa = PBXHeadersBuildPhase;
 			buildActionMask = 2147483647;
@@ -1200,23 +822,12 @@
 				CD93B6428D0CEA49BCA1BABFDFE73775 /* CircleIconView.h in Headers */,
 				36ADD555C6F72C015F62D743A99B1318 /* CircleProgressIndicatorView.h in Headers */,
 				F46F7DA5CAAC518F52E694FA2BF8C86C /* CircleProgressView.h in Headers */,
->>>>>>> 4b76e205
 			);
 			runOnlyForDeploymentPostprocessing = 0;
 		};
 /* End PBXHeadersBuildPhase section */
 
 /* Begin PBXNativeTarget section */
-<<<<<<< HEAD
-		00111DACC2DAAD3020FE033EA0C61F73 /* ChattoAdditions */ = {
-			isa = PBXNativeTarget;
-			buildConfigurationList = 3DBFC0CB320250BCC95589FDC2699DD9 /* Build configuration list for PBXNativeTarget "ChattoAdditions" */;
-			buildPhases = (
-				104BE904922402E8D7197601CEC96805 /* Headers */,
-				60301FFB2B4423E30FC758F6BDC4D83A /* Sources */,
-				5ED00D315B4D4DD2710ABB975EABA317 /* Frameworks */,
-				F56108AD76C7DC76997A206E65D37575 /* Resources */,
-=======
 		0B34FE32A22F5CFB428354F6B0C296F8 /* ChattoAdditions */ = {
 			isa = PBXNativeTarget;
 			buildConfigurationList = 5B8C5F6A4BF9633FCB3C1E105BAAD68F /* Build configuration list for PBXNativeTarget "ChattoAdditions" */;
@@ -1225,16 +836,11 @@
 				900C8232361FB65F313BA474D7509B87 /* Sources */,
 				98A62B7CA2F014876F315BBD4177E0B7 /* Frameworks */,
 				1D16E9B6CC4157063F98116EE0C27826 /* Resources */,
->>>>>>> 4b76e205
 			);
 			buildRules = (
 			);
 			dependencies = (
-<<<<<<< HEAD
-				7625A8FEAE43C7B4C995BEF32130F469 /* PBXTargetDependency */,
-=======
 				7F636A6CA60D9903B29939B6207E249E /* PBXTargetDependency */,
->>>>>>> 4b76e205
 			);
 			name = ChattoAdditions;
 			productName = ChattoAdditions;
@@ -1301,27 +907,13 @@
 			projectRoot = "";
 			targets = (
 				696B2A5FBB7F61D98D93563A5336FFE8 /* Chatto */,
-<<<<<<< HEAD
-				00111DACC2DAAD3020FE033EA0C61F73 /* ChattoAdditions */,
-=======
 				0B34FE32A22F5CFB428354F6B0C296F8 /* ChattoAdditions */,
->>>>>>> 4b76e205
 				88E6674C59AAEDBB1140D65D50382B04 /* Pods-ChattoApp */,
 			);
 		};
 /* End PBXProject section */
 
 /* Begin PBXResourcesBuildPhase section */
-<<<<<<< HEAD
-		796CFF92AE32A5090FF1D256598F47DB /* Resources */ = {
-			isa = PBXResourcesBuildPhase;
-			buildActionMask = 2147483647;
-			files = (
-			);
-			runOnlyForDeploymentPostprocessing = 0;
-		};
-		8C6453A9362FC96272916533CD4D0DA5 /* Resources */ = {
-=======
 		1D16E9B6CC4157063F98116EE0C27826 /* Resources */ = {
 			isa = PBXResourcesBuildPhase;
 			buildActionMask = 2147483647;
@@ -1336,105 +928,22 @@
 			runOnlyForDeploymentPostprocessing = 0;
 		};
 		796CFF92AE32A5090FF1D256598F47DB /* Resources */ = {
->>>>>>> 4b76e205
 			isa = PBXResourcesBuildPhase;
 			buildActionMask = 2147483647;
 			files = (
 			);
 			runOnlyForDeploymentPostprocessing = 0;
 		};
-<<<<<<< HEAD
-		F56108AD76C7DC76997A206E65D37575 /* Resources */ = {
-			isa = PBXResourcesBuildPhase;
-			buildActionMask = 2147483647;
-			files = (
-				CCDD0D39F6E52CACEF92D6D256A65C03 /* BaseMessageAssets.xcassets in Resources */,
-				D507D16BE6DF0D57AF014DB59A0585CE /* ChatInputBar.xib in Resources */,
-				C9F1DD69686889E9729E33ABA3F0ED74 /* CircleProgressIndicator.xcassets in Resources */,
-				34D1F692E597A4952FCDF8DD9CD09617 /* PhotoMessageAssets.xcassets in Resources */,
-				26F7533F502E4444829BFD7613CE2861 /* Photos.xcassets in Resources */,
-				FF42B5E2E003738947D32C487FF0D154 /* Text.xcassets in Resources */,
-=======
 		8C6453A9362FC96272916533CD4D0DA5 /* Resources */ = {
 			isa = PBXResourcesBuildPhase;
 			buildActionMask = 2147483647;
 			files = (
->>>>>>> 4b76e205
 			);
 			runOnlyForDeploymentPostprocessing = 0;
 		};
 /* End PBXResourcesBuildPhase section */
 
 /* Begin PBXSourcesBuildPhase section */
-<<<<<<< HEAD
-		60301FFB2B4423E30FC758F6BDC4D83A /* Sources */ = {
-			isa = PBXSourcesBuildPhase;
-			buildActionMask = 2147483647;
-			files = (
-				06C6169C7F4FBE2A7BBDF6893542FC1E /* Alignment.swift in Sources */,
-				95BD4ACE377285C6CA32B9E421179A25 /* AnimationUtils.swift in Sources */,
-				0B97638B826B1ACACC52F1B180781C73 /* BaseMessageCollectionViewCell.swift in Sources */,
-				BE1F74C81C147575EE55E02D5C3880DE /* BaseMessageCollectionViewCellDefaultStyle.swift in Sources */,
-				D4CEBFFC0C3E11FDC05BEA946FBA4E82 /* BaseMessageModel.swift in Sources */,
-				D01320A3E7596607FF079013746280CB /* BaseMessagePresenter.swift in Sources */,
-				9B0E40C3A48F302AD89711DECAC5932E /* BaseMessageViewModel.swift in Sources */,
-				A325D923D238666104554AA34873F661 /* CGFloat+Additions.swift in Sources */,
-				D67ADED2092B35D6EDBB7314BABB1620 /* CGPoint+Additions.swift in Sources */,
-				76DBEF64DAA92DCA7C00398AB1248A54 /* CGRect+Additions.swift in Sources */,
-				D9F562785F0AABED1E8D1339EA77F11C /* CGSize+Additions.swift in Sources */,
-				1392D803F49995C686625FAB7B1042A8 /* ChatInputBar.swift in Sources */,
-				998F46FA683E1C7CF8A55B28A80FC9F1 /* ChatInputBarAppearance.swift in Sources */,
-				52F96D14ED754A514F24A3D96B8DF4A6 /* ChatInputBarPresenter.swift in Sources */,
-				B2BA00F49A7F12C657A694613A6AE8EB /* ChatInputItem.swift in Sources */,
-				9BB076B0C53A8BA714E3488238D66EB7 /* ChatInputItemView.swift in Sources */,
-				1FF6D386A32CF932746C2282DD7D204F /* ChatItemDecorationAttributes.swift in Sources */,
-				EFA16B51135C7FE3E35C6D193DFFE250 /* ChattoAdditions-dummy.m in Sources */,
-				CC6B59EECE614604052151FFB8299F96 /* CircleIconView.m in Sources */,
-				DF4CCA5014FC340675A5D3FC8883F460 /* CircleProgressIndicatorView.m in Sources */,
-				B12B26DFBAF0CC9B688E2F177CCF65DB /* CircleProgressView.m in Sources */,
-				E944EBAEB5550217E33F951EDEF2179F /* DeviceImagePicker.swift in Sources */,
-				723E00E41FD5D8211B6151A997681C6A /* ExpandableTextView.swift in Sources */,
-				4DBF7EE9F45CBE632D9681DD1CCBFFC0 /* HorizontalStackScrollView.swift in Sources */,
-				07C847BE466D84CE5490EC8957EB2C0A /* ImagePicker.swift in Sources */,
-				8851EC6C981CCD0E3D60B2648D78FC01 /* LiveCameraCaptureSession.swift in Sources */,
-				5322DD0541720F83808A1300B353EFEC /* LiveCameraCell.swift in Sources */,
-				437B02F75721300107883C1194B9AB81 /* LiveCameraCellPresenter.swift in Sources */,
-				FE2E894CE3A3D9969F25BA3B061216FF /* Observable.swift in Sources */,
-				0897D99DE0573D54D24DECAEC5E32D34 /* PhotoBubbleView.swift in Sources */,
-				AD2154414E788AFD922B33A7A31143B2 /* PhotoMessageCollectionViewCell.swift in Sources */,
-				D72D81F91CAE34A89F51A8E4E90C16E5 /* PhotoMessageCollectionViewCellDefaultStyle.swift in Sources */,
-				4995E5C8C9E55A5F8B3693006139BE1A /* PhotoMessageModel.swift in Sources */,
-				07741A7D0534D1DE2E23BFD11A60093E /* PhotoMessagePresenter.swift in Sources */,
-				1619177D3AAD413C762F74E67CB135B2 /* PhotoMessagePresenterBuilder.swift in Sources */,
-				5C83FE9DF0AF39043087F26B36017A36 /* PhotoMessageViewModel.swift in Sources */,
-				B871239DDAEFB50A3B57747B50E4EB31 /* PhotosChatInputItem.swift in Sources */,
-				45ABC35F3AFA467DBA78BA4821E30A9C /* PhotosInputCameraPicker.swift in Sources */,
-				5B23D9EB45E91F29EA168255537E04F9 /* PhotosInputCell.swift in Sources */,
-				C5D3AD465F7686E9B80A2966A5F47366 /* PhotosInputCellProvider.swift in Sources */,
-				B330189910301FB7600776DF9FEFFD9E /* PhotosInputDataProvider.swift in Sources */,
-				6043880260C148D9619EDB72D2884F21 /* PhotosInputPlaceholderCell.swift in Sources */,
-				7FCF202DF083BDA85A2DC6CBDE18790C /* PhotosInputPlaceholderCellProvider.swift in Sources */,
-				723594339DAE288027DB335A28CB0311 /* PhotosInputPlaceholderDataProvider.swift in Sources */,
-				14CAED0E05BF2A83578CF8E00F082CEC /* PhotosInputView.swift in Sources */,
-				BD9F116C80B887D84B1D2AFD8E98E94E /* PhotosInputViewItemSizeCalculator.swift in Sources */,
-				64D868FBF3A94DBE50112B9D132F8CB2 /* PhotosInputWithPlaceholdersDataProvider.swift in Sources */,
-				63C48EACBD42BE4CB3E0D55D66D3E907 /* ReusableXibView.swift in Sources */,
-				035E79D1A6F08DFA304B08F6983F0544 /* TabInputButton.swift in Sources */,
-				9CBCC681071CEFDDF6247A6939F16CC9 /* TextBubbleView.swift in Sources */,
-				739BD67A4ED22185DB996BCE1F4E0E97 /* TextChatInputItem.swift in Sources */,
-				DDB7BCE7005814941E8C93442079ECF0 /* TextMessageCollectionViewCell.swift in Sources */,
-				77A17DCFD7AE2FA675D5674FC11A5CA3 /* TextMessageCollectionViewCellDefaultStyle.swift in Sources */,
-				940A4C8AC403CA4B91EBDBFA10537EC5 /* TextMessageModel.swift in Sources */,
-				2394DD6D07E7B0101924A0A423163C1C /* TextMessagePresenter.swift in Sources */,
-				DE4A2EAA5953A3C2088D349C373A1246 /* TextMessagePresenterBuilder.swift in Sources */,
-				41837B272ED5A64619F8346620274BA2 /* TextMessageViewModel.swift in Sources */,
-				FB703851DB513541917CC3CC1FCF7660 /* UIColor+Additions.swift in Sources */,
-				B572867C7C1D736DF77A7501E94A720C /* UIEdgeInsets+Additions.swift in Sources */,
-				B78E5D8BA7D1BDA9584FAB6CA313CBD3 /* UIImage+Additions.swift in Sources */,
-				4310F9F9F1504EB95B6FEA8E84F06B8F /* UIScreen+Scale.swift in Sources */,
-				261DF1F23FF9D06C07252743C237434E /* UIView+Additions.swift in Sources */,
-				EC6DE95640D9AACD44BA7E3002897FDB /* ViewDefinitions.swift in Sources */,
-=======
 		900C8232361FB65F313BA474D7509B87 /* Sources */ = {
 			isa = PBXSourcesBuildPhase;
 			buildActionMask = 2147483647;
@@ -1503,7 +1012,6 @@
 				CD285A06246FCC0C1591D5D5D03D9D68 /* UIScreen+Scale.swift in Sources */,
 				4B9C0D6B460E8662C8ED50F2276F1E6B /* UIView+Additions.swift in Sources */,
 				81AC8676CB99908CA6E4133F203B668A /* ViewDefinitions.swift in Sources */,
->>>>>>> 4b76e205
 			);
 			runOnlyForDeploymentPostprocessing = 0;
 		};
@@ -1546,19 +1054,6 @@
 /* End PBXSourcesBuildPhase section */
 
 /* Begin PBXTargetDependency section */
-<<<<<<< HEAD
-		7625A8FEAE43C7B4C995BEF32130F469 /* PBXTargetDependency */ = {
-			isa = PBXTargetDependency;
-			name = Chatto;
-			target = 696B2A5FBB7F61D98D93563A5336FFE8 /* Chatto */;
-			targetProxy = FCE5F3771E5BD9C28E8CD89790C2FCD9 /* PBXContainerItemProxy */;
-		};
-		7E92E3D15F62053C31726E790BE78697 /* PBXTargetDependency */ = {
-			isa = PBXTargetDependency;
-			name = ChattoAdditions;
-			target = 00111DACC2DAAD3020FE033EA0C61F73 /* ChattoAdditions */;
-			targetProxy = 0274EED33486DC4A54FA935CBCF761CC /* PBXContainerItemProxy */;
-=======
 		7E92E3D15F62053C31726E790BE78697 /* PBXTargetDependency */ = {
 			isa = PBXTargetDependency;
 			name = ChattoAdditions;
@@ -1570,7 +1065,6 @@
 			name = Chatto;
 			target = 696B2A5FBB7F61D98D93563A5336FFE8 /* Chatto */;
 			targetProxy = 714135933F6946EE5437EE18DF247C5E /* PBXContainerItemProxy */;
->>>>>>> 4b76e205
 		};
 		A991C92B9129C608EF96F683669BE86A /* PBXTargetDependency */ = {
 			isa = PBXTargetDependency;
@@ -1581,18 +1075,11 @@
 /* End PBXTargetDependency section */
 
 /* Begin XCBuildConfiguration section */
-<<<<<<< HEAD
-		1473ADECB2333817A0A57FFEDE0D0452 /* Debug */ = {
-			isa = XCBuildConfiguration;
-			baseConfigurationReference = 8A58C02B190EA9F6AE9FB698D29DCBC1 /* ChattoAdditions.xcconfig */;
-			buildSettings = {
-=======
 		000D916DAA26DF5A1B506A7402EEA7D8 /* Release */ = {
 			isa = XCBuildConfiguration;
 			baseConfigurationReference = 196E807B9D564A10BFF03F9C19F2A61B /* Pods-ChattoApp.release.xcconfig */;
 			buildSettings = {
 				ALWAYS_EMBED_SWIFT_STANDARD_LIBRARIES = NO;
->>>>>>> 4b76e205
 				CODE_SIGN_IDENTITY = "";
 				"CODE_SIGN_IDENTITY[sdk=appletvos*]" = "";
 				"CODE_SIGN_IDENTITY[sdk=iphoneos*]" = "";
@@ -1602,28 +1089,6 @@
 				DYLIB_COMPATIBILITY_VERSION = 1;
 				DYLIB_CURRENT_VERSION = 1;
 				DYLIB_INSTALL_NAME_BASE = "@rpath";
-<<<<<<< HEAD
-				GCC_PREFIX_HEADER = "Target Support Files/ChattoAdditions/ChattoAdditions-prefix.pch";
-				INFOPLIST_FILE = "Target Support Files/ChattoAdditions/Info.plist";
-				INSTALL_PATH = "$(LOCAL_LIBRARY_DIR)/Frameworks";
-				IPHONEOS_DEPLOYMENT_TARGET = 8.0;
-				LD_RUNPATH_SEARCH_PATHS = "$(inherited) @executable_path/Frameworks @loader_path/Frameworks";
-				MODULEMAP_FILE = "Target Support Files/ChattoAdditions/ChattoAdditions.modulemap";
-				PRODUCT_MODULE_NAME = ChattoAdditions;
-				PRODUCT_NAME = ChattoAdditions;
-				SDKROOT = iphoneos;
-				SKIP_INSTALL = YES;
-				SWIFT_ACTIVE_COMPILATION_CONDITIONS = "$(inherited) ";
-				SWIFT_OPTIMIZATION_LEVEL = "-Onone";
-				SWIFT_VERSION = 4.2;
-				TARGETED_DEVICE_FAMILY = "1,2";
-				VERSIONING_SYSTEM = "apple-generic";
-				VERSION_INFO_PREFIX = "";
-			};
-			name = Debug;
-		};
-		1C5D23406B1476FFE29D2FFC1DD75960 /* Debug */ = {
-=======
 				INFOPLIST_FILE = "Target Support Files/Pods-ChattoApp/Info.plist";
 				INSTALL_PATH = "$(LOCAL_LIBRARY_DIR)/Frameworks";
 				IPHONEOS_DEPLOYMENT_TARGET = 9.0;
@@ -1647,7 +1112,6 @@
 			name = Release;
 		};
 		09DCC84B7792F0873CC92898818D7E0A /* Debug */ = {
->>>>>>> 4b76e205
 			isa = XCBuildConfiguration;
 			baseConfigurationReference = 9D6AE0AE7C9D70F0256D868912937354 /* Pods-ChattoApp.debug.xcconfig */;
 			buildSettings = {
@@ -1682,10 +1146,7 @@
 			};
 			name = Debug;
 		};
-<<<<<<< HEAD
-		6EA8D0656A6F788AC7D441BCB9C03B32 /* Release */ = {
-=======
-		29B4803379AA30BF4B5D310565B3A391 /* Debug */ = {
+		162E04681FB46D0E02CAA2755E50C212 /* Debug */ = {
 			isa = XCBuildConfiguration;
 			baseConfigurationReference = BB239455F2C0496A87CAD34C558272F1 /* ChattoAdditions.xcconfig */;
 			buildSettings = {
@@ -1710,17 +1171,50 @@
 				SKIP_INSTALL = YES;
 				SWIFT_ACTIVE_COMPILATION_CONDITIONS = "$(inherited) ";
 				SWIFT_OPTIMIZATION_LEVEL = "-Onone";
-				SWIFT_VERSION = 4.0;
+				SWIFT_VERSION = 4.2;
 				TARGETED_DEVICE_FAMILY = "1,2";
 				VERSIONING_SYSTEM = "apple-generic";
 				VERSION_INFO_PREFIX = "";
 			};
 			name = Debug;
 		};
-		40CE7E70882B2C5D3ADAB25664626875 /* Debug */ = {
->>>>>>> 4b76e205
+		309AA07499C99470AF2CBEF1C943FDB6 /* Release */ = {
 			isa = XCBuildConfiguration;
-			baseConfigurationReference = 8A58C02B190EA9F6AE9FB698D29DCBC1 /* ChattoAdditions.xcconfig */;
+			baseConfigurationReference = 1223839FD87970CC27C696E8AFC08B73 /* Chatto.xcconfig */;
+			buildSettings = {
+				CODE_SIGN_IDENTITY = "";
+				"CODE_SIGN_IDENTITY[sdk=appletvos*]" = "";
+				"CODE_SIGN_IDENTITY[sdk=iphoneos*]" = "";
+				"CODE_SIGN_IDENTITY[sdk=watchos*]" = "";
+				CURRENT_PROJECT_VERSION = 1;
+				DEFINES_MODULE = YES;
+				DYLIB_COMPATIBILITY_VERSION = 1;
+				DYLIB_CURRENT_VERSION = 1;
+				DYLIB_INSTALL_NAME_BASE = "@rpath";
+				GCC_PREFIX_HEADER = "Target Support Files/Chatto/Chatto-prefix.pch";
+				INFOPLIST_FILE = "Target Support Files/Chatto/Info.plist";
+				INSTALL_PATH = "$(LOCAL_LIBRARY_DIR)/Frameworks";
+				IPHONEOS_DEPLOYMENT_TARGET = 9.0;
+				LD_RUNPATH_SEARCH_PATHS = "$(inherited) @executable_path/Frameworks @loader_path/Frameworks";
+				MODULEMAP_FILE = "Target Support Files/Chatto/Chatto.modulemap";
+				PRODUCT_MODULE_NAME = Chatto;
+				PRODUCT_NAME = Chatto;
+				SDKROOT = iphoneos;
+				SKIP_INSTALL = YES;
+				SWIFT_ACTIVE_COMPILATION_CONDITIONS = "$(inherited) ";
+				SWIFT_COMPILATION_MODE = wholemodule;
+				SWIFT_OPTIMIZATION_LEVEL = "-O";
+				SWIFT_VERSION = 4.2;
+				TARGETED_DEVICE_FAMILY = "1,2";
+				VALIDATE_PRODUCT = YES;
+				VERSIONING_SYSTEM = "apple-generic";
+				VERSION_INFO_PREFIX = "";
+			};
+			name = Release;
+		};
+		32D1B6FA9CDFFE1E8A6958BB61D20171 /* Release */ = {
+			isa = XCBuildConfiguration;
+			baseConfigurationReference = BB239455F2C0496A87CAD34C558272F1 /* ChattoAdditions.xcconfig */;
 			buildSettings = {
 				CODE_SIGN_IDENTITY = "";
 				"CODE_SIGN_IDENTITY[sdk=appletvos*]" = "";
@@ -1736,15 +1230,9 @@
 				INSTALL_PATH = "$(LOCAL_LIBRARY_DIR)/Frameworks";
 				IPHONEOS_DEPLOYMENT_TARGET = 9.0;
 				LD_RUNPATH_SEARCH_PATHS = "$(inherited) @executable_path/Frameworks @loader_path/Frameworks";
-<<<<<<< HEAD
 				MODULEMAP_FILE = "Target Support Files/ChattoAdditions/ChattoAdditions.modulemap";
 				PRODUCT_MODULE_NAME = ChattoAdditions;
 				PRODUCT_NAME = ChattoAdditions;
-=======
-				MODULEMAP_FILE = "Target Support Files/Chatto/Chatto.modulemap";
-				PRODUCT_MODULE_NAME = Chatto;
-				PRODUCT_NAME = Chatto;
->>>>>>> 4b76e205
 				SDKROOT = iphoneos;
 				SKIP_INSTALL = YES;
 				SWIFT_ACTIVE_COMPILATION_CONDITIONS = "$(inherited) ";
@@ -1758,166 +1246,7 @@
 			};
 			name = Release;
 		};
-<<<<<<< HEAD
-		96434B6C8FF320C976A10DAD7174A4BB /* Release */ = {
-=======
 		60DAF49CA7A9F362148D49C3C3123B2A /* Debug */ = {
->>>>>>> 4b76e205
-			isa = XCBuildConfiguration;
-			buildSettings = {
-				ALWAYS_SEARCH_USER_PATHS = NO;
-				CLANG_ANALYZER_NONNULL = YES;
-				CLANG_ANALYZER_NUMBER_OBJECT_CONVERSION = YES_AGGRESSIVE;
-				CLANG_CXX_LANGUAGE_STANDARD = "gnu++14";
-				CLANG_CXX_LIBRARY = "libc++";
-				CLANG_ENABLE_MODULES = YES;
-				CLANG_ENABLE_OBJC_ARC = YES;
-				CLANG_ENABLE_OBJC_WEAK = YES;
-				CLANG_WARN_BLOCK_CAPTURE_AUTORELEASING = YES;
-				CLANG_WARN_BOOL_CONVERSION = YES;
-				CLANG_WARN_COMMA = YES;
-				CLANG_WARN_CONSTANT_CONVERSION = YES;
-				CLANG_WARN_DEPRECATED_OBJC_IMPLEMENTATIONS = YES;
-				CLANG_WARN_DIRECT_OBJC_ISA_USAGE = YES_ERROR;
-				CLANG_WARN_DOCUMENTATION_COMMENTS = YES;
-				CLANG_WARN_EMPTY_BODY = YES;
-				CLANG_WARN_ENUM_CONVERSION = YES;
-				CLANG_WARN_INFINITE_RECURSION = YES;
-				CLANG_WARN_INT_CONVERSION = YES;
-				CLANG_WARN_NON_LITERAL_NULL_CONVERSION = YES;
-				CLANG_WARN_OBJC_IMPLICIT_RETAIN_SELF = YES;
-				CLANG_WARN_OBJC_LITERAL_CONVERSION = YES;
-				CLANG_WARN_OBJC_ROOT_CLASS = YES_ERROR;
-				CLANG_WARN_RANGE_LOOP_ANALYSIS = YES;
-				CLANG_WARN_STRICT_PROTOTYPES = YES;
-				CLANG_WARN_SUSPICIOUS_MOVE = YES;
-				CLANG_WARN_UNGUARDED_AVAILABILITY = YES_AGGRESSIVE;
-				CLANG_WARN_UNREACHABLE_CODE = YES;
-				CLANG_WARN__DUPLICATE_METHOD_MATCH = YES;
-				CODE_SIGNING_ALLOWED = NO;
-				CODE_SIGNING_REQUIRED = NO;
-				COPY_PHASE_STRIP = NO;
-				DEBUG_INFORMATION_FORMAT = "dwarf-with-dsym";
-				ENABLE_NS_ASSERTIONS = NO;
-				ENABLE_STRICT_OBJC_MSGSEND = YES;
-				GCC_C_LANGUAGE_STANDARD = gnu11;
-				GCC_NO_COMMON_BLOCKS = YES;
-				GCC_PREPROCESSOR_DEFINITIONS = (
-					"POD_CONFIGURATION_RELEASE=1",
-					"$(inherited)",
-				);
-				GCC_WARN_64_TO_32_BIT_CONVERSION = YES;
-				GCC_WARN_ABOUT_RETURN_TYPE = YES_ERROR;
-				GCC_WARN_UNDECLARED_SELECTOR = YES;
-				GCC_WARN_UNINITIALIZED_AUTOS = YES_AGGRESSIVE;
-				GCC_WARN_UNUSED_FUNCTION = YES;
-				GCC_WARN_UNUSED_VARIABLE = YES;
-<<<<<<< HEAD
-				IPHONEOS_DEPLOYMENT_TARGET = 8.0;
-				MTL_ENABLE_DEBUG_INFO = NO;
-				MTL_FAST_MATH = YES;
-=======
-				IPHONEOS_DEPLOYMENT_TARGET = 9.0;
-				MTL_ENABLE_DEBUG_INFO = INCLUDE_SOURCE;
-				MTL_FAST_MATH = YES;
-				ONLY_ACTIVE_ARCH = YES;
->>>>>>> 4b76e205
-				PRODUCT_NAME = "$(TARGET_NAME)";
-				STRIP_INSTALLED_PRODUCT = NO;
-				SYMROOT = "${SRCROOT}/../build";
-			};
-			name = Release;
-		};
-<<<<<<< HEAD
-		BE4FB6B52199772DBEC1B7C6880102BC /* Release */ = {
-=======
-		6A4577BFBE9193EA8238C422D373756F /* Release */ = {
->>>>>>> 4b76e205
-			isa = XCBuildConfiguration;
-			baseConfigurationReference = BB239455F2C0496A87CAD34C558272F1 /* ChattoAdditions.xcconfig */;
-			buildSettings = {
-				ALWAYS_EMBED_SWIFT_STANDARD_LIBRARIES = NO;
-				CODE_SIGN_IDENTITY = "";
-				"CODE_SIGN_IDENTITY[sdk=appletvos*]" = "";
-				"CODE_SIGN_IDENTITY[sdk=iphoneos*]" = "";
-				"CODE_SIGN_IDENTITY[sdk=watchos*]" = "";
-				CURRENT_PROJECT_VERSION = 1;
-				DEFINES_MODULE = YES;
-				DYLIB_COMPATIBILITY_VERSION = 1;
-				DYLIB_CURRENT_VERSION = 1;
-				DYLIB_INSTALL_NAME_BASE = "@rpath";
-				GCC_PREFIX_HEADER = "Target Support Files/ChattoAdditions/ChattoAdditions-prefix.pch";
-				INFOPLIST_FILE = "Target Support Files/ChattoAdditions/Info.plist";
-				INSTALL_PATH = "$(LOCAL_LIBRARY_DIR)/Frameworks";
-				IPHONEOS_DEPLOYMENT_TARGET = 9.0;
-				LD_RUNPATH_SEARCH_PATHS = "$(inherited) @executable_path/Frameworks @loader_path/Frameworks";
-<<<<<<< HEAD
-				MACH_O_TYPE = staticlib;
-				MODULEMAP_FILE = "Target Support Files/Pods-ChattoApp/Pods-ChattoApp.modulemap";
-				OTHER_LDFLAGS = "";
-				OTHER_LIBTOOLFLAGS = "";
-				PODS_ROOT = "$(SRCROOT)";
-				PRODUCT_BUNDLE_IDENTIFIER = "org.cocoapods.${PRODUCT_NAME:rfc1034identifier}";
-				PRODUCT_NAME = "$(TARGET_NAME:c99extidentifier)";
-				SDKROOT = iphoneos;
-				SKIP_INSTALL = YES;
-				SWIFT_COMPILATION_MODE = wholemodule;
-				SWIFT_OPTIMIZATION_LEVEL = "-O";
-=======
-				MODULEMAP_FILE = "Target Support Files/ChattoAdditions/ChattoAdditions.modulemap";
-				PRODUCT_MODULE_NAME = ChattoAdditions;
-				PRODUCT_NAME = ChattoAdditions;
-				SDKROOT = iphoneos;
-				SKIP_INSTALL = YES;
-				SWIFT_ACTIVE_COMPILATION_CONDITIONS = "$(inherited) ";
-				SWIFT_COMPILATION_MODE = wholemodule;
-				SWIFT_OPTIMIZATION_LEVEL = "-O";
-				SWIFT_VERSION = 4.0;
->>>>>>> 4b76e205
-				TARGETED_DEVICE_FAMILY = "1,2";
-				VALIDATE_PRODUCT = YES;
-				VERSIONING_SYSTEM = "apple-generic";
-				VERSION_INFO_PREFIX = "";
-			};
-			name = Release;
-		};
-<<<<<<< HEAD
-		C084A2BA983054F000C76E8EED1BDE07 /* Debug */ = {
-			isa = XCBuildConfiguration;
-			baseConfigurationReference = 1223839FD87970CC27C696E8AFC08B73 /* Chatto.xcconfig */;
-			buildSettings = {
-				CODE_SIGN_IDENTITY = "";
-				"CODE_SIGN_IDENTITY[sdk=appletvos*]" = "";
-				"CODE_SIGN_IDENTITY[sdk=iphoneos*]" = "";
-				"CODE_SIGN_IDENTITY[sdk=watchos*]" = "";
-				CURRENT_PROJECT_VERSION = 1;
-				DEFINES_MODULE = YES;
-				DYLIB_COMPATIBILITY_VERSION = 1;
-				DYLIB_CURRENT_VERSION = 1;
-				DYLIB_INSTALL_NAME_BASE = "@rpath";
-				GCC_PREFIX_HEADER = "Target Support Files/Chatto/Chatto-prefix.pch";
-				INFOPLIST_FILE = "Target Support Files/Chatto/Info.plist";
-				INSTALL_PATH = "$(LOCAL_LIBRARY_DIR)/Frameworks";
-				IPHONEOS_DEPLOYMENT_TARGET = 8.0;
-				LD_RUNPATH_SEARCH_PATHS = "$(inherited) @executable_path/Frameworks @loader_path/Frameworks";
-				MODULEMAP_FILE = "Target Support Files/Chatto/Chatto.modulemap";
-				PRODUCT_MODULE_NAME = Chatto;
-				PRODUCT_NAME = Chatto;
-				SDKROOT = iphoneos;
-				SKIP_INSTALL = YES;
-				SWIFT_ACTIVE_COMPILATION_CONDITIONS = "$(inherited) ";
-				SWIFT_OPTIMIZATION_LEVEL = "-Onone";
-				SWIFT_VERSION = 4.2;
-				TARGETED_DEVICE_FAMILY = "1,2";
-				VERSIONING_SYSTEM = "apple-generic";
-				VERSION_INFO_PREFIX = "";
-			};
-			name = Debug;
-		};
-		D11C82AF2204B41B80412B8DC9C1D652 /* Debug */ = {
-=======
-		C4EAA84F44D044E108500A81C635F21E /* Release */ = {
->>>>>>> 4b76e205
 			isa = XCBuildConfiguration;
 			buildSettings = {
 				ALWAYS_SEARCH_USER_PATHS = NO;
@@ -1970,30 +1299,18 @@
 				GCC_WARN_UNINITIALIZED_AUTOS = YES_AGGRESSIVE;
 				GCC_WARN_UNUSED_FUNCTION = YES;
 				GCC_WARN_UNUSED_VARIABLE = YES;
-<<<<<<< HEAD
-				IPHONEOS_DEPLOYMENT_TARGET = 8.0;
+				IPHONEOS_DEPLOYMENT_TARGET = 9.0;
 				MTL_ENABLE_DEBUG_INFO = INCLUDE_SOURCE;
 				MTL_FAST_MATH = YES;
 				ONLY_ACTIVE_ARCH = YES;
-=======
-				IPHONEOS_DEPLOYMENT_TARGET = 9.0;
-				MTL_ENABLE_DEBUG_INFO = NO;
-				MTL_FAST_MATH = YES;
->>>>>>> 4b76e205
 				PRODUCT_NAME = "$(TARGET_NAME)";
 				STRIP_INSTALLED_PRODUCT = NO;
 				SWIFT_ACTIVE_COMPILATION_CONDITIONS = DEBUG;
 				SYMROOT = "${SRCROOT}/../build";
 			};
-<<<<<<< HEAD
 			name = Debug;
 		};
-		E9E4013DDD8587B7A3B7A004956B6231 /* Release */ = {
-=======
-			name = Release;
-		};
-		E156FB5C4C2E7EDB9840983DEA772F40 /* Release */ = {
->>>>>>> 4b76e205
+		C342BBF075F6D70D05F3BAA2E0789E25 /* Debug */ = {
 			isa = XCBuildConfiguration;
 			baseConfigurationReference = 1223839FD87970CC27C696E8AFC08B73 /* Chatto.xcconfig */;
 			buildSettings = {
@@ -2017,17 +1334,70 @@
 				SDKROOT = iphoneos;
 				SKIP_INSTALL = YES;
 				SWIFT_ACTIVE_COMPILATION_CONDITIONS = "$(inherited) ";
-				SWIFT_COMPILATION_MODE = wholemodule;
-				SWIFT_OPTIMIZATION_LEVEL = "-O";
-<<<<<<< HEAD
+				SWIFT_OPTIMIZATION_LEVEL = "-Onone";
 				SWIFT_VERSION = 4.2;
-=======
-				SWIFT_VERSION = 4.0;
->>>>>>> 4b76e205
 				TARGETED_DEVICE_FAMILY = "1,2";
-				VALIDATE_PRODUCT = YES;
 				VERSIONING_SYSTEM = "apple-generic";
 				VERSION_INFO_PREFIX = "";
+			};
+			name = Debug;
+		};
+		C4EAA84F44D044E108500A81C635F21E /* Release */ = {
+			isa = XCBuildConfiguration;
+			buildSettings = {
+				ALWAYS_SEARCH_USER_PATHS = NO;
+				CLANG_ANALYZER_NONNULL = YES;
+				CLANG_ANALYZER_NUMBER_OBJECT_CONVERSION = YES_AGGRESSIVE;
+				CLANG_CXX_LANGUAGE_STANDARD = "gnu++14";
+				CLANG_CXX_LIBRARY = "libc++";
+				CLANG_ENABLE_MODULES = YES;
+				CLANG_ENABLE_OBJC_ARC = YES;
+				CLANG_ENABLE_OBJC_WEAK = YES;
+				CLANG_WARN_BLOCK_CAPTURE_AUTORELEASING = YES;
+				CLANG_WARN_BOOL_CONVERSION = YES;
+				CLANG_WARN_COMMA = YES;
+				CLANG_WARN_CONSTANT_CONVERSION = YES;
+				CLANG_WARN_DEPRECATED_OBJC_IMPLEMENTATIONS = YES;
+				CLANG_WARN_DIRECT_OBJC_ISA_USAGE = YES_ERROR;
+				CLANG_WARN_DOCUMENTATION_COMMENTS = YES;
+				CLANG_WARN_EMPTY_BODY = YES;
+				CLANG_WARN_ENUM_CONVERSION = YES;
+				CLANG_WARN_INFINITE_RECURSION = YES;
+				CLANG_WARN_INT_CONVERSION = YES;
+				CLANG_WARN_NON_LITERAL_NULL_CONVERSION = YES;
+				CLANG_WARN_OBJC_IMPLICIT_RETAIN_SELF = YES;
+				CLANG_WARN_OBJC_LITERAL_CONVERSION = YES;
+				CLANG_WARN_OBJC_ROOT_CLASS = YES_ERROR;
+				CLANG_WARN_RANGE_LOOP_ANALYSIS = YES;
+				CLANG_WARN_STRICT_PROTOTYPES = YES;
+				CLANG_WARN_SUSPICIOUS_MOVE = YES;
+				CLANG_WARN_UNGUARDED_AVAILABILITY = YES_AGGRESSIVE;
+				CLANG_WARN_UNREACHABLE_CODE = YES;
+				CLANG_WARN__DUPLICATE_METHOD_MATCH = YES;
+				CODE_SIGNING_ALLOWED = NO;
+				CODE_SIGNING_REQUIRED = NO;
+				COPY_PHASE_STRIP = NO;
+				DEBUG_INFORMATION_FORMAT = "dwarf-with-dsym";
+				ENABLE_NS_ASSERTIONS = NO;
+				ENABLE_STRICT_OBJC_MSGSEND = YES;
+				GCC_C_LANGUAGE_STANDARD = gnu11;
+				GCC_NO_COMMON_BLOCKS = YES;
+				GCC_PREPROCESSOR_DEFINITIONS = (
+					"POD_CONFIGURATION_RELEASE=1",
+					"$(inherited)",
+				);
+				GCC_WARN_64_TO_32_BIT_CONVERSION = YES;
+				GCC_WARN_ABOUT_RETURN_TYPE = YES_ERROR;
+				GCC_WARN_UNDECLARED_SELECTOR = YES;
+				GCC_WARN_UNINITIALIZED_AUTOS = YES_AGGRESSIVE;
+				GCC_WARN_UNUSED_FUNCTION = YES;
+				GCC_WARN_UNUSED_VARIABLE = YES;
+				IPHONEOS_DEPLOYMENT_TARGET = 9.0;
+				MTL_ENABLE_DEBUG_INFO = NO;
+				MTL_FAST_MATH = YES;
+				PRODUCT_NAME = "$(TARGET_NAME)";
+				STRIP_INSTALLED_PRODUCT = NO;
+				SYMROOT = "${SRCROOT}/../build";
 			};
 			name = Release;
 		};
@@ -2037,13 +1407,8 @@
 		2D8E8EC45A3A1A1D94AE762CB5028504 /* Build configuration list for PBXProject "Pods" */ = {
 			isa = XCConfigurationList;
 			buildConfigurations = (
-<<<<<<< HEAD
-				D11C82AF2204B41B80412B8DC9C1D652 /* Debug */,
-				96434B6C8FF320C976A10DAD7174A4BB /* Release */,
-=======
 				60DAF49CA7A9F362148D49C3C3123B2A /* Debug */,
 				C4EAA84F44D044E108500A81C635F21E /* Release */,
->>>>>>> 4b76e205
 			);
 			defaultConfigurationIsVisible = 0;
 			defaultConfigurationName = Release;
@@ -2051,47 +1416,26 @@
 		36F3264B9E7A166C46F30493F37233FD /* Build configuration list for PBXNativeTarget "Pods-ChattoApp" */ = {
 			isa = XCConfigurationList;
 			buildConfigurations = (
-<<<<<<< HEAD
-				1C5D23406B1476FFE29D2FFC1DD75960 /* Debug */,
-				BE4FB6B52199772DBEC1B7C6880102BC /* Release */,
-=======
 				09DCC84B7792F0873CC92898818D7E0A /* Debug */,
 				000D916DAA26DF5A1B506A7402EEA7D8 /* Release */,
->>>>>>> 4b76e205
 			);
 			defaultConfigurationIsVisible = 0;
 			defaultConfigurationName = Release;
 		};
-<<<<<<< HEAD
-		3DBFC0CB320250BCC95589FDC2699DD9 /* Build configuration list for PBXNativeTarget "ChattoAdditions" */ = {
-			isa = XCConfigurationList;
-			buildConfigurations = (
-				1473ADECB2333817A0A57FFEDE0D0452 /* Debug */,
-				6EA8D0656A6F788AC7D441BCB9C03B32 /* Release */,
-=======
 		3FB90E5E40A252F36B78B407EEA78835 /* Build configuration list for PBXNativeTarget "Chatto" */ = {
 			isa = XCConfigurationList;
 			buildConfigurations = (
-				40CE7E70882B2C5D3ADAB25664626875 /* Debug */,
-				E156FB5C4C2E7EDB9840983DEA772F40 /* Release */,
->>>>>>> 4b76e205
+				C342BBF075F6D70D05F3BAA2E0789E25 /* Debug */,
+				309AA07499C99470AF2CBEF1C943FDB6 /* Release */,
 			);
 			defaultConfigurationIsVisible = 0;
 			defaultConfigurationName = Release;
 		};
-<<<<<<< HEAD
-		3FB90E5E40A252F36B78B407EEA78835 /* Build configuration list for PBXNativeTarget "Chatto" */ = {
-			isa = XCConfigurationList;
-			buildConfigurations = (
-				C084A2BA983054F000C76E8EED1BDE07 /* Debug */,
-				E9E4013DDD8587B7A3B7A004956B6231 /* Release */,
-=======
 		5B8C5F6A4BF9633FCB3C1E105BAAD68F /* Build configuration list for PBXNativeTarget "ChattoAdditions" */ = {
 			isa = XCConfigurationList;
 			buildConfigurations = (
-				29B4803379AA30BF4B5D310565B3A391 /* Debug */,
-				6A4577BFBE9193EA8238C422D373756F /* Release */,
->>>>>>> 4b76e205
+				162E04681FB46D0E02CAA2755E50C212 /* Debug */,
+				32D1B6FA9CDFFE1E8A6958BB61D20171 /* Release */,
 			);
 			defaultConfigurationIsVisible = 0;
 			defaultConfigurationName = Release;
