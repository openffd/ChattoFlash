<?xml version="1.0" encoding="UTF-8"?>
<Scheme
   LastUpgradeVersion = "0700"
   version = "1.3">
   <BuildAction
      parallelizeBuildables = "YES"
      buildImplicitDependencies = "YES">
      <BuildActionEntries>
         <BuildActionEntry
            buildForAnalyzing = "YES"
            buildForTesting = "YES"
            buildForRunning = "YES"
            buildForProfiling = "YES"
            buildForArchiving = "YES">
            <BuildableReference
               BuildableIdentifier = 'primary'
<<<<<<< HEAD
               BlueprintIdentifier = 'A33061D9BB2AF6F78F85DA54'
=======
               BlueprintIdentifier = 'F9049A02EAFD5FB0D459A19F'
>>>>>>> cbe74fcf
               BlueprintName = 'ChattoAdditions'
               ReferencedContainer = 'container:Pods.xcodeproj'
               BuildableName = 'ChattoAdditions.framework'>
            </BuildableReference>
         </BuildActionEntry>
      </BuildActionEntries>
   </BuildAction>
   <TestAction
      selectedDebuggerIdentifier = "Xcode.DebuggerFoundation.Debugger.LLDB"
      selectedLauncherIdentifier = "Xcode.DebuggerFoundation.Launcher.LLDB"
      shouldUseLaunchSchemeArgsEnv = "YES"
      buildConfiguration = "Debug">
      <AdditionalOptions>
      </AdditionalOptions>
   </TestAction>
   <LaunchAction
      selectedDebuggerIdentifier = "Xcode.DebuggerFoundation.Debugger.LLDB"
      selectedLauncherIdentifier = "Xcode.DebuggerFoundation.Launcher.LLDB"
      launchStyle = "0"
      useCustomWorkingDirectory = "NO"
      ignoresPersistentStateOnLaunch = "NO"
      debugDocumentVersioning = "YES"
      debugServiceExtension = "internal"
      buildConfiguration = "Debug"
      allowLocationSimulation = "YES">
      <AdditionalOptions>
      </AdditionalOptions>
   </LaunchAction>
   <ProfileAction
      savedToolIdentifier = ""
      useCustomWorkingDirectory = "NO"
      debugDocumentVersioning = "YES"
      buildConfiguration = "Release"
      shouldUseLaunchSchemeArgsEnv = "YES">
   </ProfileAction>
   <AnalyzeAction
      buildConfiguration = "Debug">
   </AnalyzeAction>
   <ArchiveAction
      buildConfiguration = "Release"
      revealArchiveInOrganizer = "YES">
   </ArchiveAction>
</Scheme><|MERGE_RESOLUTION|>--- conflicted
+++ resolved
@@ -14,11 +14,7 @@
             buildForArchiving = "YES">
             <BuildableReference
                BuildableIdentifier = 'primary'
-<<<<<<< HEAD
-               BlueprintIdentifier = 'A33061D9BB2AF6F78F85DA54'
-=======
-               BlueprintIdentifier = 'F9049A02EAFD5FB0D459A19F'
->>>>>>> cbe74fcf
+               BlueprintIdentifier = 'A70ECE396742958C4F6531A1'
                BlueprintName = 'ChattoAdditions'
                ReferencedContainer = 'container:Pods.xcodeproj'
                BuildableName = 'ChattoAdditions.framework'>
