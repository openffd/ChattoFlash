--- conflicted
+++ resolved
@@ -875,11 +875,8 @@
 				C3C0CC3D1BFE496A0052747C /* TextMessagePresenter.swift in Sources */,
 				C3C0CC3F1BFE496A0052747C /* TextMessageViewModel.swift in Sources */,
 				C3C0CC571BFE496A0052747C /* LiveCameraCell.swift in Sources */,
-<<<<<<< HEAD
 				6175955324F95DC300F65E52 /* UIImageView+Additions.swift in Sources */,
-=======
 				E376C10524F8160B00069ECA /* PhotosInputPermissionsRequester.swift in Sources */,
->>>>>>> e030495a
 				C3C0CC591BFE496A0052747C /* PhotosChatInputItem.swift in Sources */,
 				C3C0CC3A1BFE496A0052747C /* PhotoMessageCollectionViewCell.swift in Sources */,
 				266C7ADF24B2A60F00DB0F61 /* MessageDecorationViewLayout.swift in Sources */,
