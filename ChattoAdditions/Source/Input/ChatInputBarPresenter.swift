--- conflicted
+++ resolved
@@ -189,38 +189,4 @@
         self.chatInputBar.showsTextView = item.presentationMode == .keyboard
         self.updateFirstResponderWithInputItem(item)
     }
-<<<<<<< HEAD
-=======
-}
-
-private class InputContainerView: UIInputView {
-
-    var contentHeight: CGFloat = 0 {
-        didSet {
-            self.invalidateIntrinsicContentSize()
-        }
-    }
-
-    var contentView: UIView? {
-        willSet {
-            self.contentView?.removeFromSuperview()
-        }
-        didSet {
-            if let contentView = self.contentView {
-                contentView.frame = self.bounds
-                self.addSubview(contentView)
-                self.setNeedsLayout()
-            }
-        }
-    }
-
-    override func layoutSubviews() {
-        super.layoutSubviews()
-        self.contentView?.frame = self.bounds
-    }
-
-    override var intrinsicContentSize: CGSize {
-        return CGSize(width: UIView.noIntrinsicMetric, height: self.contentHeight)
-    }
->>>>>>> 51b04c0b
 }