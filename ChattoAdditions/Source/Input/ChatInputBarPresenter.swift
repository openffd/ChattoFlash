/*
 The MIT License (MIT)

 Copyright (c) 2015-present Badoo Trading Limited.

 Permission is hereby granted, free of charge, to any person obtaining a copy
 of this software and associated documentation files (the "Software"), to deal
 in the Software without restriction, including without limitation the rights
 to use, copy, modify, merge, publish, distribute, sublicense, and/or sell
 copies of the Software, and to permit persons to whom the Software is
 furnished to do so, subject to the following conditions:

 The above copyright notice and this permission notice shall be included in
 all copies or substantial portions of the Software.

 THE SOFTWARE IS PROVIDED "AS IS", WITHOUT WARRANTY OF ANY KIND, EXPRESS OR
 IMPLIED, INCLUDING BUT NOT LIMITED TO THE WARRANTIES OF MERCHANTABILITY,
 FITNESS FOR A PARTICULAR PURPOSE AND NONINFRINGEMENT. IN NO EVENT SHALL THE
 AUTHORS OR COPYRIGHT HOLDERS BE LIABLE FOR ANY CLAIM, DAMAGES OR OTHER
 LIABILITY, WHETHER IN AN ACTION OF CONTRACT, TORT OR OTHERWISE, ARISING FROM,
 OUT OF OR IN CONNECTION WITH THE SOFTWARE OR THE USE OR OTHER DEALINGS IN
 THE SOFTWARE.
*/

import UIKit

protocol ChatInputBarPresenter: class {
    var chatInputBar: ChatInputBar { get }
    func onDidBeginEditing()
    func onDidEndEditing()
    func onSendButtonPressed()
    func onDidReceiveFocusOnItem(_ item: ChatInputItemProtocol)
}

@objc
public class BasicChatInputBarPresenter: NSObject, ChatInputBarPresenter {
    public let chatInputBar: ChatInputBar
    let chatInputItems: [ChatInputItemProtocol]
    let notificationCenter: NotificationCenter

    public init(chatInputBar: ChatInputBar,
                chatInputItems: [ChatInputItemProtocol],
                chatInputBarAppearance: ChatInputBarAppearance,
                notificationCenter: NotificationCenter = NotificationCenter.default) {
        self.chatInputBar = chatInputBar
        self.chatInputItems = chatInputItems
        self.chatInputBar.setAppearance(chatInputBarAppearance)
        self.notificationCenter = notificationCenter
        super.init()

        self.chatInputBar.presenter = self
        self.chatInputBar.inputItems = self.chatInputItems
<<<<<<< HEAD
        self.notificationCenter.addObserver(self, selector: #selector(BasicChatInputBarPresenter.keyboardDidChangeFrame), name: UIApplication.keyboardDidChangeFrameNotification, object: nil)
        self.notificationCenter.addObserver(self, selector: #selector(BasicChatInputBarPresenter.keyboardWillHide), name: UIApplication.keyboardWillHideNotification, object: nil)
        self.notificationCenter.addObserver(self, selector: #selector(BasicChatInputBarPresenter.keyboardWillShow), name: UIApplication.keyboardWillShowNotification, object: nil)
=======
        self.notificationCenter.addObserver(self, selector: #selector(keyboardDidChangeFrame), name: .UIKeyboardDidChangeFrame, object: nil)
        self.notificationCenter.addObserver(self, selector: #selector(keyboardWillHide), name: .UIKeyboardWillHide, object: nil)
        self.notificationCenter.addObserver(self, selector: #selector(keyboardWillShow), name: .UIKeyboardWillShow, object: nil)
        self.notificationCenter.addObserver(self, selector: #selector(handleOrienationDidChangeNotification), name: .UIApplicationDidChangeStatusBarOrientation, object: nil)
>>>>>>> 4b76e205
    }

    deinit {
        self.notificationCenter.removeObserver(self)
    }

    fileprivate(set) var focusedItem: ChatInputItemProtocol? {
        willSet {
            self.focusedItem?.selected = false
        }
        didSet {
            self.focusedItem?.selected = true
        }
    }

    fileprivate func updateFirstResponderWithInputItem(_ inputItem: ChatInputItemProtocol) {
        let responder = self.chatInputBar.textView!
        if let inputView = inputItem.inputView {
            let containerView: InputContainerView = {
                let containerView = InputContainerView()
                containerView.allowsSelfSizing = true
                containerView.translatesAutoresizingMaskIntoConstraints = false
                containerView.contentView = inputView
                self.updateHeight(for: containerView)
                return containerView
            }()
            responder.inputView = containerView
            self.currentInputView = containerView
        } else {
            responder.inputView = nil
            self.currentInputView = nil
        }

        if responder.isFirstResponder {
            responder.reloadInputViews()
        } else {
            responder.becomeFirstResponder()
        }
    }

    fileprivate func firstKeyboardInputItem() -> ChatInputItemProtocol? {
        var firstKeyboardInputItem: ChatInputItemProtocol?
        for inputItem in self.chatInputItems where inputItem.presentationMode == .keyboard {
            firstKeyboardInputItem = inputItem
            break
        }
        return firstKeyboardInputItem
    }

    private var lastKnownKeyboardHeight: CGFloat?
    private var allowListenToChangeFrameEvents = true

    // MARK: Input View

    private weak var currentInputView: InputContainerView?

    private func updateHeight(for inputView: InputContainerView) {
        inputView.contentHeight = {
            if let keyboardHeight = self.lastKnownKeyboardHeight, keyboardHeight > 0 {
                return keyboardHeight
            } else {
                if UIApplication.shared.statusBarOrientation.isPortrait {
                    return UIScreen.main.defaultPortraitKeyboardHeight
                } else {
                    return UIScreen.main.defaultLandscapeKeyboardHeight
                }
            }
        }()
    }

    // MARK: Notifications handling

    @objc
    private func keyboardDidChangeFrame(_ notification: Notification) {
        guard self.allowListenToChangeFrameEvents else { return }
<<<<<<< HEAD
        guard let value = (notification as NSNotification).userInfo?[UIResponder.keyboardFrameEndUserInfoKey] as? NSValue else { return }
        self.lastKnownKeyboardHeight = value.cgRectValue.height
=======
        guard let value = (notification as NSNotification).userInfo?[UIKeyboardFrameEndUserInfoKey] as? NSValue else { return }
        guard value.cgRectValue.height > 0 else { return }
        self.lastKnownKeyboardHeight = value.cgRectValue.height - self.chatInputBar.bounds.height
>>>>>>> 4b76e205
    }

    @objc
    private func keyboardWillHide(_ notification: Notification) {
        self.allowListenToChangeFrameEvents = false
    }

    @objc
    private func keyboardWillShow(_ notification: Notification) {
        self.allowListenToChangeFrameEvents = true
    }

    @objc
    private func handleOrienationDidChangeNotification(_ notification: Notification) {
        self.lastKnownKeyboardHeight = nil
        if let currentInputView = self.currentInputView {
            self.updateHeight(for: currentInputView)
        }
    }
}

// MARK: ChatInputBarPresenter
extension BasicChatInputBarPresenter {
    public func onDidEndEditing() {
        self.focusedItem = nil
        self.chatInputBar.textView.inputView = nil
        self.chatInputBar.showsTextView = true
        self.chatInputBar.showsSendButton = true
    }

    public func onDidBeginEditing() {
        if self.focusedItem == nil {
            self.focusedItem = self.firstKeyboardInputItem()
        }
    }

    func onSendButtonPressed() {
        if let focusedItem = self.focusedItem {
            focusedItem.handleInput(self.chatInputBar.inputText as AnyObject)
        } else if let keyboardItem = self.firstKeyboardInputItem() {
            keyboardItem.handleInput(self.chatInputBar.inputText as AnyObject)
        }
        self.chatInputBar.inputText = ""
    }

    func onDidReceiveFocusOnItem(_ item: ChatInputItemProtocol) {
        guard item.presentationMode != .none else { return }
        guard item !== self.focusedItem else { return }

        self.focusedItem = item
        self.chatInputBar.showsSendButton = item.showsSendButton
        self.chatInputBar.showsTextView = item.presentationMode == .keyboard
        self.updateFirstResponderWithInputItem(item)
    }
}

private class InputContainerView: UIInputView {

    var contentHeight: CGFloat = 0 {
        didSet {
            self.invalidateIntrinsicContentSize()
        }
    }

    var contentView: UIView? {
        willSet {
            self.contentView?.removeFromSuperview()
        }
        didSet {
            if let contentView = self.contentView {
                contentView.frame = self.bounds
                self.addSubview(contentView)
                self.setNeedsLayout()
            }
        }
    }

    override func layoutSubviews() {
        super.layoutSubviews()
        self.contentView?.frame = self.bounds
    }

    override var intrinsicContentSize: CGSize {
        return CGSize(width: UIViewNoIntrinsicMetric, height: self.contentHeight)
    }
}<|MERGE_RESOLUTION|>--- conflicted
+++ resolved
@@ -50,16 +50,10 @@
 
         self.chatInputBar.presenter = self
         self.chatInputBar.inputItems = self.chatInputItems
-<<<<<<< HEAD
-        self.notificationCenter.addObserver(self, selector: #selector(BasicChatInputBarPresenter.keyboardDidChangeFrame), name: UIApplication.keyboardDidChangeFrameNotification, object: nil)
-        self.notificationCenter.addObserver(self, selector: #selector(BasicChatInputBarPresenter.keyboardWillHide), name: UIApplication.keyboardWillHideNotification, object: nil)
-        self.notificationCenter.addObserver(self, selector: #selector(BasicChatInputBarPresenter.keyboardWillShow), name: UIApplication.keyboardWillShowNotification, object: nil)
-=======
-        self.notificationCenter.addObserver(self, selector: #selector(keyboardDidChangeFrame), name: .UIKeyboardDidChangeFrame, object: nil)
-        self.notificationCenter.addObserver(self, selector: #selector(keyboardWillHide), name: .UIKeyboardWillHide, object: nil)
-        self.notificationCenter.addObserver(self, selector: #selector(keyboardWillShow), name: .UIKeyboardWillShow, object: nil)
-        self.notificationCenter.addObserver(self, selector: #selector(handleOrienationDidChangeNotification), name: .UIApplicationDidChangeStatusBarOrientation, object: nil)
->>>>>>> 4b76e205
+        self.notificationCenter.addObserver(self, selector: #selector(keyboardDidChangeFrame), name: UIResponder.keyboardDidChangeFrameNotification, object: nil)
+        self.notificationCenter.addObserver(self, selector: #selector(keyboardWillHide), name: UIResponder.keyboardWillHideNotification, object: nil)
+        self.notificationCenter.addObserver(self, selector: #selector(keyboardWillShow), name: UIResponder.keyboardWillShowNotification, object: nil)
+        self.notificationCenter.addObserver(self, selector: #selector(handleOrienationDidChangeNotification), name: UIApplication.didChangeStatusBarOrientationNotification, object: nil)
     }
 
     deinit {
@@ -135,14 +129,9 @@
     @objc
     private func keyboardDidChangeFrame(_ notification: Notification) {
         guard self.allowListenToChangeFrameEvents else { return }
-<<<<<<< HEAD
         guard let value = (notification as NSNotification).userInfo?[UIResponder.keyboardFrameEndUserInfoKey] as? NSValue else { return }
-        self.lastKnownKeyboardHeight = value.cgRectValue.height
-=======
-        guard let value = (notification as NSNotification).userInfo?[UIKeyboardFrameEndUserInfoKey] as? NSValue else { return }
         guard value.cgRectValue.height > 0 else { return }
         self.lastKnownKeyboardHeight = value.cgRectValue.height - self.chatInputBar.bounds.height
->>>>>>> 4b76e205
     }
 
     @objc
@@ -226,6 +215,6 @@
     }
 
     override var intrinsicContentSize: CGSize {
-        return CGSize(width: UIViewNoIntrinsicMetric, height: self.contentHeight)
+        return CGSize(width: UIView.noIntrinsicMetric, height: self.contentHeight)
     }
 }