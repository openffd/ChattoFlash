/*
 The MIT License (MIT)

 Copyright (c) 2015-present Badoo Trading Limited.

 Permission is hereby granted, free of charge, to any person obtaining a copy
 of this software and associated documentation files (the "Software"), to deal
 in the Software without restriction, including without limitation the rights
 to use, copy, modify, merge, publish, distribute, sublicense, and/or sell
 copies of the Software, and to permit persons to whom the Software is
 furnished to do so, subject to the following conditions:

 The above copyright notice and this permission notice shall be included in
 all copies or substantial portions of the Software.

 THE SOFTWARE IS PROVIDED "AS IS", WITHOUT WARRANTY OF ANY KIND, EXPRESS OR
 IMPLIED, INCLUDING BUT NOT LIMITED TO THE WARRANTIES OF MERCHANTABILITY,
 FITNESS FOR A PARTICULAR PURPOSE AND NONINFRINGEMENT. IN NO EVENT SHALL THE
 AUTHORS OR COPYRIGHT HOLDERS BE LIABLE FOR ANY CLAIM, DAMAGES OR OTHER
 LIABILITY, WHETHER IN AN ACTION OF CONTRACT, TORT OR OTHERWISE, ARISING FROM,
 OUT OF OR IN CONNECTION WITH THE SOFTWARE OR THE USE OR OTHER DEALINGS IN
 THE SOFTWARE.
*/

import UIKit

protocol ChatInputBarPresenter: class {
    var chatInputBar: ChatInputBar { get }
    func onDidBeginEditing()
    func onDidEndEditing()
    func onSendButtonPressed()
    func onDidReceiveFocusOnItem(_ item: ChatInputItemProtocol)
}

@objc
public class BasicChatInputBarPresenter: NSObject, ChatInputBarPresenter {
    public let chatInputBar: ChatInputBar
    let chatInputItems: [ChatInputItemProtocol]
    let notificationCenter: NotificationCenter

    public init(chatInputBar: ChatInputBar,
                chatInputItems: [ChatInputItemProtocol],
                chatInputBarAppearance: ChatInputBarAppearance,
                notificationCenter: NotificationCenter = NotificationCenter.default) {
        self.chatInputBar = chatInputBar
        self.chatInputItems = chatInputItems
        self.chatInputBar.setAppearance(chatInputBarAppearance)
        self.notificationCenter = notificationCenter
        super.init()

        self.chatInputBar.presenter = self
        self.chatInputBar.inputItems = self.chatInputItems
        self.notificationCenter.addObserver(self, selector: #selector(keyboardDidChangeFrame), name: UIResponder.keyboardDidChangeFrameNotification, object: nil)
        self.notificationCenter.addObserver(self, selector: #selector(keyboardWillHide), name: UIResponder.keyboardWillHideNotification, object: nil)
        self.notificationCenter.addObserver(self, selector: #selector(keyboardWillShow), name: UIResponder.keyboardWillShowNotification, object: nil)
        self.notificationCenter.addObserver(self, selector: #selector(handleOrienationDidChangeNotification), name: UIApplication.didChangeStatusBarOrientationNotification, object: nil)
    }

    deinit {
        self.notificationCenter.removeObserver(self)
    }

    fileprivate(set) var focusedItem: ChatInputItemProtocol? {
        willSet {
            self.focusedItem?.selected = false
        }
        didSet {
            self.focusedItem?.selected = true
        }
    }

    fileprivate func updateFirstResponderWithInputItem(_ inputItem: ChatInputItemProtocol) {
        let responder = self.chatInputBar.textView!
        if let inputView = inputItem.inputView {
            let containerView: InputContainerView = {
                let containerView = InputContainerView()
                containerView.allowsSelfSizing = true
                containerView.translatesAutoresizingMaskIntoConstraints = false
                containerView.contentView = inputView
                self.updateHeight(for: containerView)
                return containerView
            }()
            responder.inputView = containerView
            self.currentInputView = containerView
        } else {
            responder.inputView = nil
            self.currentInputView = nil
        }

        if responder.isFirstResponder {
            responder.reloadInputViews()
        } else {
            responder.becomeFirstResponder()
        }
    }

    fileprivate func firstKeyboardInputItem() -> ChatInputItemProtocol? {
        var firstKeyboardInputItem: ChatInputItemProtocol?
        for inputItem in self.chatInputItems where inputItem.presentationMode == .keyboard {
            firstKeyboardInputItem = inputItem
            break
        }
        return firstKeyboardInputItem
    }

    private var lastKnownKeyboardHeight: CGFloat?
    private var allowListenToChangeFrameEvents = true

    // MARK: Input View

    private weak var currentInputView: InputContainerView?

    private func updateHeight(for inputView: InputContainerView) {
        inputView.contentHeight = {
            if let keyboardHeight = self.lastKnownKeyboardHeight, keyboardHeight > 0 {
                return keyboardHeight
            } else {
                if UIApplication.shared.statusBarOrientation.isPortrait {
                    return UIScreen.main.defaultPortraitKeyboardHeight
                } else {
                    return UIScreen.main.defaultLandscapeKeyboardHeight
                }
            }
        }()
    }

    // MARK: Notifications handling

    @objc
    private func keyboardDidChangeFrame(_ notification: Notification) {
        guard self.allowListenToChangeFrameEvents else { return }
<<<<<<< HEAD
        guard let value = (notification as NSNotification).userInfo?[UIResponder.keyboardFrameEndUserInfoKey] as? NSValue else { return }
=======
        // When a modal controller is dismissed UIKit posts keyboard notifications before focus is returned to the previously selected item
        // Input bar height depends on a selected item so we shouldn't remember keyboard height without having a selected item
        guard self.focusedItem != nil else { return }
        guard let value = (notification as NSNotification).userInfo?[UIKeyboardFrameEndUserInfoKey] as? NSValue else { return }
>>>>>>> baf2a761
        guard value.cgRectValue.height > 0 else { return }
        self.lastKnownKeyboardHeight = value.cgRectValue.height - self.chatInputBar.bounds.height
    }

    @objc
    private func keyboardWillHide(_ notification: Notification) {
        self.allowListenToChangeFrameEvents = false
    }

    @objc
    private func keyboardWillShow(_ notification: Notification) {
        self.allowListenToChangeFrameEvents = true
    }

    @objc
    private func handleOrienationDidChangeNotification(_ notification: Notification) {
        self.lastKnownKeyboardHeight = nil
        if let currentInputView = self.currentInputView {
            self.updateHeight(for: currentInputView)
        }
    }
}

// MARK: ChatInputBarPresenter
extension BasicChatInputBarPresenter {
    public func onDidEndEditing() {
        self.focusedItem = nil
        self.chatInputBar.textView.inputView = nil
        self.chatInputBar.showsTextView = true
        self.chatInputBar.showsSendButton = true
    }

    public func onDidBeginEditing() {
        if self.focusedItem == nil {
            self.focusedItem = self.firstKeyboardInputItem()
        }
    }

    func onSendButtonPressed() {
        if let focusedItem = self.focusedItem {
            focusedItem.handleInput(self.chatInputBar.inputText as AnyObject)
        } else if let keyboardItem = self.firstKeyboardInputItem() {
            keyboardItem.handleInput(self.chatInputBar.inputText as AnyObject)
        }
        self.chatInputBar.inputText = ""
    }

    func onDidReceiveFocusOnItem(_ item: ChatInputItemProtocol) {
        guard item.presentationMode != .none else { return }
        guard item !== self.focusedItem else { return }

        self.focusedItem = item
        self.chatInputBar.showsSendButton = item.showsSendButton
        self.chatInputBar.showsTextView = item.presentationMode == .keyboard
        self.updateFirstResponderWithInputItem(item)
    }
}

private class InputContainerView: UIInputView {

    var contentHeight: CGFloat = 0 {
        didSet {
            self.invalidateIntrinsicContentSize()
        }
    }

    var contentView: UIView? {
        willSet {
            self.contentView?.removeFromSuperview()
        }
        didSet {
            if let contentView = self.contentView {
                contentView.frame = self.bounds
                self.addSubview(contentView)
                self.setNeedsLayout()
            }
        }
    }

    override func layoutSubviews() {
        super.layoutSubviews()
        self.contentView?.frame = self.bounds
    }

    override var intrinsicContentSize: CGSize {
        return CGSize(width: UIView.noIntrinsicMetric, height: self.contentHeight)
    }
}<|MERGE_RESOLUTION|>--- conflicted
+++ resolved
@@ -129,14 +129,10 @@
     @objc
     private func keyboardDidChangeFrame(_ notification: Notification) {
         guard self.allowListenToChangeFrameEvents else { return }
-<<<<<<< HEAD
-        guard let value = (notification as NSNotification).userInfo?[UIResponder.keyboardFrameEndUserInfoKey] as? NSValue else { return }
-=======
         // When a modal controller is dismissed UIKit posts keyboard notifications before focus is returned to the previously selected item
         // Input bar height depends on a selected item so we shouldn't remember keyboard height without having a selected item
         guard self.focusedItem != nil else { return }
-        guard let value = (notification as NSNotification).userInfo?[UIKeyboardFrameEndUserInfoKey] as? NSValue else { return }
->>>>>>> baf2a761
+        guard let value = (notification as NSNotification).userInfo?[UIResponder.keyboardFrameEndUserInfoKey] as? NSValue else { return }
         guard value.cgRectValue.height > 0 else { return }
         self.lastKnownKeyboardHeight = value.cgRectValue.height - self.chatInputBar.bounds.height
     }
