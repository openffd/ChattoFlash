/*
 The MIT License (MIT)

 Copyright (c) 2015-present Badoo Trading Limited.

 Permission is hereby granted, free of charge, to any person obtaining a copy
 of this software and associated documentation files (the "Software"), to deal
 in the Software without restriction, including without limitation the rights
 to use, copy, modify, merge, publish, distribute, sublicense, and/or sell
 copies of the Software, and to permit persons to whom the Software is
 furnished to do so, subject to the following conditions:

 The above copyright notice and this permission notice shall be included in
 all copies or substantial portions of the Software.

 THE SOFTWARE IS PROVIDED "AS IS", WITHOUT WARRANTY OF ANY KIND, EXPRESS OR
 IMPLIED, INCLUDING BUT NOT LIMITED TO THE WARRANTIES OF MERCHANTABILITY,
 FITNESS FOR A PARTICULAR PURPOSE AND NONINFRINGEMENT. IN NO EVENT SHALL THE
 AUTHORS OR COPYRIGHT HOLDERS BE LIABLE FOR ANY CLAIM, DAMAGES OR OTHER
 LIABILITY, WHETHER IN AN ACTION OF CONTRACT, TORT OR OTHERWISE, ARISING FROM,
 OUT OF OR IN CONNECTION WITH THE SOFTWARE OR THE USE OR OTHER DEALINGS IN
 THE SOFTWARE.
*/

import UIKit

open class BaseChatViewController: UIViewController, UICollectionViewDataSource, UICollectionViewDelegate {

    public typealias ChatItemCompanionCollection = ReadOnlyOrderedDictionary<ChatItemCompanion>

    open var layoutConfiguration: ChatLayoutConfigurationProtocol = ChatLayoutConfiguration.defaultConfiguration {
        didSet {
            self.adjustCollectionViewInsets(shouldUpdateContentOffset: false)
        }
    }

    public struct Constants {
        public var updatesAnimationDuration: TimeInterval = 0.33
        public var preferredMaxMessageCount: Int? = 500 // If not nil, will ask data source to reduce number of messages when limit is reached. @see ChatDataSourceDelegateProtocol
        public var preferredMaxMessageCountAdjustment: Int = 400 // When the above happens, will ask to adjust with this value. It may be wise for this to be smaller to reduce number of adjustments
        public var autoloadingFractionalThreshold: CGFloat = 0.05 // in [0, 1]
    }

    public var constants = Constants()

    public struct UpdatesConfig {
        public var fastUpdates = false // Allows another performBatchUpdates to be called before completion of a previous one (not recommended). Changing this value after viewDidLoad is not supported
        public var coalesceUpdates = false // If receiving data source updates too fast, while an update it's being processed, only the last one will be executed
    }

    public var updatesConfig =  UpdatesConfig()

    public private(set) var collectionView: UICollectionView!
    public final internal(set) var chatItemCompanionCollection: ChatItemCompanionCollection = ReadOnlyOrderedDictionary(items: [])
    private var _chatDataSource: ChatDataSourceProtocol?
    public final var chatDataSource: ChatDataSourceProtocol? {
        get {
            return _chatDataSource
        }
        set {
            self.setChatDataSource(newValue, triggeringUpdateType: .normal)
        }
    }
 
    // If set to false messages will start appearing on top and goes down
    // If true then messages will start from bottom and goes up.
    public var placeMessagesFromBottom = false {
        didSet {
            self.adjustCollectionViewInsets(shouldUpdateContentOffset: false)
        }
    }

    // If set to false messages will start appearing on top and goes down
    // If true then messages will start from bottom and goes up.
    public var placeMessagesFromBottom = false {
        didSet {
            self.adjustCollectionViewInsets(shouldUpdateContentOffset: false)
        }
    }

    // If set to false user is responsible to make sure that view provided in loadView() implements BaseChatViewContollerViewProtocol.
    // Must be set before loadView is called.
    public var substitutesMainViewAutomatically = true

    // Custom update on setting the data source. if triggeringUpdateType is nil it won't enqueue any update (you should do it later manually)
    public final func setChatDataSource(_ dataSource: ChatDataSourceProtocol?, triggeringUpdateType updateType: UpdateType?) {
        self._chatDataSource = dataSource
        self._chatDataSource?.delegate = self
        if let updateType = updateType {
            self.enqueueModelUpdate(updateType: updateType)
        }
    }

    deinit {
        self.collectionView?.delegate = nil
        self.collectionView?.dataSource = nil
    }

    open override func loadView() {
        if substitutesMainViewAutomatically {
            self.view = BaseChatViewControllerView() // http://stackoverflow.com/questions/24596031/uiviewcontroller-with-inputaccessoryview-is-not-deallocated
            self.view.backgroundColor = UIColor.white
        } else {
            super.loadView()
        }

    }

    override open func viewDidLoad() {
        super.viewDidLoad()
        self.addCollectionView()
        self.addInputViews()
        self.addBottomSpaceView()
        self.setupKeyboardTracker()
        self.setupTapGestureRecognizer()
    }

    private func setupTapGestureRecognizer() {
        self.collectionView.addGestureRecognizer(UITapGestureRecognizer(target: self, action: #selector(BaseChatViewController.userDidTapOnCollectionView)))
    }

    public var endsEditingWhenTappingOnChatBackground = true
    @objc
    open func userDidTapOnCollectionView() {
        if self.endsEditingWhenTappingOnChatBackground {
            self.view.endEditing(true)
        }
    }

    open override func viewWillAppear(_ animated: Bool) {
        super.viewWillAppear(animated)
        self.keyboardTracker.startTracking()
    }

    open override func viewWillDisappear(_ animated: Bool) {
        super.viewWillDisappear(animated)
        self.keyboardTracker.stopTracking()
    }

    private func addCollectionView() {
        self.collectionView = UICollectionView(frame: CGRect.zero, collectionViewLayout: self.createCollectionViewLayout())
        self.collectionView.contentInset = self.layoutConfiguration.contentInsets
        self.collectionView.scrollIndicatorInsets = self.layoutConfiguration.scrollIndicatorInsets
        self.collectionView.alwaysBounceVertical = true
        self.collectionView.backgroundColor = UIColor.clear
        self.collectionView.keyboardDismissMode = .interactive
        self.collectionView.showsVerticalScrollIndicator = true
        self.collectionView.showsHorizontalScrollIndicator = false
        self.collectionView.allowsSelection = false
        self.collectionView.translatesAutoresizingMaskIntoConstraints = false
        self.collectionView.autoresizingMask = UIViewAutoresizing()
        self.view.addSubview(self.collectionView)
        self.view.addConstraint(NSLayoutConstraint(item: self.view, attribute: .top, relatedBy: .equal, toItem: self.collectionView, attribute: .top, multiplier: 1, constant: 0))
        self.view.addConstraint(NSLayoutConstraint(item: self.view, attribute: .leading, relatedBy: .equal, toItem: self.collectionView, attribute: .leading, multiplier: 1, constant: 0))
        self.view.addConstraint(NSLayoutConstraint(item: self.view, attribute: .bottom, relatedBy: .equal, toItem: self.collectionView, attribute: .bottom, multiplier: 1, constant: 0))
        self.view.addConstraint(NSLayoutConstraint(item: self.view, attribute: .trailing, relatedBy: .equal, toItem: self.collectionView, attribute: .trailing, multiplier: 1, constant: 0))
        self.collectionView.dataSource = self
        self.collectionView.delegate = self
        self.collectionView.chatto_setContentInsetAdjustment(enabled: false, in: self)

        self.accessoryViewRevealer = AccessoryViewRevealer(collectionView: self.collectionView)

        self.presenterFactory = self.createPresenterFactory()
        self.presenterFactory.configure(withCollectionView: self.collectionView)
    }

    var unfinishedBatchUpdatesCount: Int = 0
    var onAllBatchUpdatesFinished: (() -> Void)?

    private var inputContainerBottomConstraint: NSLayoutConstraint!
    private func addInputViews() {
        self.inputContainer = UIView(frame: CGRect.zero)
        self.inputContainer.autoresizingMask = UIViewAutoresizing()
        self.inputContainer.translatesAutoresizingMaskIntoConstraints = false
        self.view.addSubview(self.inputContainer)
        self.view.addConstraint(NSLayoutConstraint(item: self.inputContainer, attribute: .top, relatedBy: .greaterThanOrEqual, toItem: self.topLayoutGuide, attribute: .bottom, multiplier: 1, constant: 0))
        self.view.addConstraint(NSLayoutConstraint(item: self.view, attribute: .leading, relatedBy: .equal, toItem: self.inputContainer, attribute: .leading, multiplier: 1, constant: 0))
        self.view.addConstraint(NSLayoutConstraint(item: self.view, attribute: .trailing, relatedBy: .equal, toItem: self.inputContainer, attribute: .trailing, multiplier: 1, constant: 0))
        self.inputContainerBottomConstraint = NSLayoutConstraint(item: self.view, attribute: .bottom, relatedBy: .equal, toItem: self.inputContainer, attribute: .bottom, multiplier: 1, constant: 0)
        self.view.addConstraint(self.inputContainerBottomConstraint)

        let inputView = self.createChatInputView()
        self.inputContainer.addSubview(inputView)
        self.inputContainer.addConstraint(NSLayoutConstraint(item: self.inputContainer, attribute: .top, relatedBy: .equal, toItem: inputView, attribute: .top, multiplier: 1, constant: 0))
        self.inputContainer.addConstraint(NSLayoutConstraint(item: self.inputContainer, attribute: .leading, relatedBy: .equal, toItem: inputView, attribute: .leading, multiplier: 1, constant: 0))
        self.inputContainer.addConstraint(NSLayoutConstraint(item: self.inputContainer, attribute: .bottom, relatedBy: .equal, toItem: inputView, attribute: .bottom, multiplier: 1, constant: 0))
        self.inputContainer.addConstraint(NSLayoutConstraint(item: self.inputContainer, attribute: .trailing, relatedBy: .equal, toItem: inputView, attribute: .trailing, multiplier: 1, constant: 0))
    }

    private func addBottomSpaceView() {
        self.bottomSpaceView = UIView(frame: CGRect.zero)
        self.bottomSpaceView.autoresizingMask = UIViewAutoresizing()
        self.bottomSpaceView.translatesAutoresizingMaskIntoConstraints = false
        self.bottomSpaceView.backgroundColor = UIColor.white
        self.view.addSubview(self.bottomSpaceView)
        self.view.addConstraint(NSLayoutConstraint(item: self.bottomSpaceView, attribute: .top, relatedBy: .greaterThanOrEqual, toItem: self.inputContainer, attribute: .bottom, multiplier: 1, constant: 0))
        self.view.addConstraint(NSLayoutConstraint(item: self.view, attribute: .leading, relatedBy: .equal, toItem: self.bottomSpaceView, attribute: .leading, multiplier: 1, constant: 0))
        self.view.addConstraint(NSLayoutConstraint(item: self.view, attribute: .trailing, relatedBy: .equal, toItem: self.bottomSpaceView, attribute: .trailing, multiplier: 1, constant: 0))
        self.view.addConstraint(NSLayoutConstraint(item: self.view, attribute: .bottom, relatedBy: .equal, toItem: self.bottomSpaceView, attribute: .bottom, multiplier: 1, constant: 0))
    }

    private func setupInputContainerBottomConstraint() {
        if #available(iOS 11.0, *) {
            self.inputContainerBottomConstraint.constant = self.bottomLayoutGuide.length
        } else {
            // If we have been pushed on nav controller and hidesBottomBarWhenPushed = true, then ignore bottomLayoutMargin
            // because it has incorrect value when we actually have a bottom bar (tabbar)
            // Also if instance of BaseChatViewController is added as childViewController to another view controller, we had to check all this stuf on parent instance instead of self
            // UPD: Fixed in iOS 11.0
            let navigatedController: UIViewController
            if let parent = self.parent, !(parent is UINavigationController || parent is UITabBarController) {
                navigatedController = parent
            } else {
                navigatedController = self
            }
            
            if navigatedController.hidesBottomBarWhenPushed && (navigationController?.viewControllers.count ?? 0) > 1 && navigationController?.viewControllers.last == navigatedController {
                self.inputContainerBottomConstraint.constant = 0
            } else {
                self.inputContainerBottomConstraint.constant = self.bottomLayoutGuide.length
            }
        }
    }

    var isAdjustingInputContainer: Bool = false
    open func setupKeyboardTracker() {
        let layoutBlock = { [weak self] (bottomMargin: CGFloat, keyboardStatus: KeyboardStatus) in
            guard let sSelf = self else { return }
            sSelf.handleKeyboardPositionChange(bottomMargin: bottomMargin, keyboardStatus: keyboardStatus)
        }
        self.keyboardTracker = KeyboardTracker(viewController: self, inputContainer: self.inputContainer, layoutBlock: layoutBlock, notificationCenter: self.notificationCenter)

        (self.view as? BaseChatViewControllerViewProtocol)?.bmaInputAccessoryView = self.keyboardTracker?.trackingView

    }

    open func handleKeyboardPositionChange(bottomMargin: CGFloat, keyboardStatus: KeyboardStatus) {
        self.isAdjustingInputContainer = true
        self.inputContainerBottomConstraint.constant = max(bottomMargin, self.bottomLayoutGuide.length)
        self.view.layoutIfNeeded()
        self.isAdjustingInputContainer = false
    }

    var notificationCenter = NotificationCenter.default
    var keyboardTracker: KeyboardTracker!

    public private(set) var isFirstLayout: Bool = true
    override open func viewDidLayoutSubviews() {
        super.viewDidLayoutSubviews()

        self.adjustCollectionViewInsets(shouldUpdateContentOffset: true)
        self.keyboardTracker.adjustTrackingViewSizeIfNeeded()

        if self.isFirstLayout {
            self.updateQueue.start()
            self.isFirstLayout = false
            self.setupInputContainerBottomConstraint()
        }
    }

    public var allContentFits: Bool {
        let inputHeightWithKeyboard = self.view.bounds.height - self.inputContainer.frame.minY
        let insetTop = self.topLayoutGuide.length + self.layoutConfiguration.contentInsets.top
        let insetBottom = self.layoutConfiguration.contentInsets.bottom + inputHeightWithKeyboard
        let availableHeight = self.collectionView.bounds.height - (insetTop + insetBottom)
        let contentSize = self.collectionView.collectionViewLayout.collectionViewContentSize
        return availableHeight >= contentSize.height
    }
 
    internal var needToPlaceMessagesAtBottom: Bool {
        return self.placeMessagesFromBottom && self.allContentFits
    }

<<<<<<< HEAD
    internal var needToPlaceMessagesAtBottom: Bool {
        return self.placeMessagesFromBottom && self.allContentFits
    }

=======
>>>>>>> a95b7097
    internal func adjustCollectionViewInsets(shouldUpdateContentOffset: Bool) {
        let isInteracting = self.collectionView.panGestureRecognizer.numberOfTouches > 0
        let isBouncingAtTop = isInteracting && !self.placeMessagesFromBottom && self.collectionView.contentOffset.y < -self.collectionView.contentInset.top
        if isBouncingAtTop { return }

        let inputHeightWithKeyboard = self.view.bounds.height - self.inputContainer.frame.minY
        let newInsetBottom = self.layoutConfiguration.contentInsets.bottom + inputHeightWithKeyboard
        let insetBottomDiff = newInsetBottom - self.collectionView.contentInset.bottom
        var newInsetTop = self.topLayoutGuide.length + self.layoutConfiguration.contentInsets.top
        let contentSize = self.collectionView.collectionViewLayout.collectionViewContentSize
     
        if self.needToPlaceMessagesAtBottom {
            let realContentHeight = contentSize.height + newInsetTop + newInsetBottom;
            newInsetTop += self.collectionView.bounds.height - realContentHeight
        }

        if self.needToPlaceMessagesAtBottom {
            let realContentHeight = contentSize.height + newInsetTop + newInsetBottom;
            newInsetTop += self.collectionView.bounds.height - realContentHeight
        }

        let newContentOffsetY: CGFloat = {
            let minOffset = -newInsetTop
            let maxOffset = contentSize.height - (self.collectionView.bounds.height - newInsetBottom)
            let targetOffset = self.collectionView.contentOffset.y + insetBottomDiff
            return max(min(maxOffset, targetOffset), minOffset)
        }()

        self.collectionView.contentInset = {
            var currentInsets = self.collectionView.contentInset
            currentInsets.bottom = newInsetBottom
            currentInsets.top = newInsetTop
            return currentInsets
        }()

        self.collectionView.scrollIndicatorInsets = {
            var currentInsets = self.collectionView.scrollIndicatorInsets
            currentInsets.bottom = self.layoutConfiguration.scrollIndicatorInsets.bottom + inputHeightWithKeyboard
            currentInsets.top = self.topLayoutGuide.length + self.layoutConfiguration.scrollIndicatorInsets.top
            return currentInsets
        }()

        guard shouldUpdateContentOffset else { return }

        let inputIsAtBottom = self.view.bounds.maxY - self.inputContainer.frame.maxY <= 0
        if self.allContentFits {
            self.collectionView.contentOffset.y = -self.collectionView.contentInset.top
        } else if !isInteracting || inputIsAtBottom {
            self.collectionView.contentOffset.y = newContentOffsetY
        }
    }

    func rectAtIndexPath(_ indexPath: IndexPath?) -> CGRect? {
        if let indexPath = indexPath {
            return self.collectionView.collectionViewLayout.layoutAttributesForItem(at: indexPath)?.frame
        }
        return nil
    }

    var autoLoadingEnabled: Bool = false
    var accessoryViewRevealer: AccessoryViewRevealer!
    public private(set) var inputContainer: UIView!
    public private(set) var bottomSpaceView: UIView!
    var presenterFactory: ChatItemPresenterFactoryProtocol!
    let presentersByCell = NSMapTable<UICollectionViewCell, AnyObject>(keyOptions: .weakMemory, valueOptions: .weakMemory)
    var visibleCells: [IndexPath: UICollectionViewCell] = [:] // @see visibleCellsAreValid(changes:)

    public internal(set) var updateQueue: SerialTaskQueueProtocol = SerialTaskQueue()

    /**
     - You can use a decorator to:
        - Provide the ChatCollectionViewLayout with margins between messages
        - Provide to your pressenters additional attributes to help them configure their cells (for instance if a bubble should show a tail)
        - You can also add new items (for instance time markers or failed cells)
    */
    public var chatItemsDecorator: ChatItemsDecoratorProtocol?

    open func createCollectionViewLayout() -> UICollectionViewLayout {
        let layout = ChatCollectionViewLayout()
        layout.delegate = self
        return layout
    }

    var layoutModel = ChatCollectionViewLayoutModel.createModel(0, itemsLayoutData: [])

    // MARK: Subclass overrides

    open func createPresenterFactory() -> ChatItemPresenterFactoryProtocol {
        // Default implementation
        return ChatItemPresenterFactory(presenterBuildersByType: self.createPresenterBuilders())
    }

    open func createPresenterBuilders() -> [ChatItemType: [ChatItemPresenterBuilderProtocol]] {
        assert(false, "Override in subclass")
        return [ChatItemType: [ChatItemPresenterBuilderProtocol]]()
    }

    open func createChatInputView() -> UIView {
        assert(false, "Override in subclass")
        return UIView()
    }

    /**
        When paginating up we need to change the scroll position as the content is pushed down.
        We take distance to top from beforeUpdate indexPath and then we make afterUpdate indexPath to appear at the same distance
    */
    open func referenceIndexPathsToRestoreScrollPositionOnUpdate(itemsBeforeUpdate: ChatItemCompanionCollection, changes: CollectionChanges) -> (beforeUpdate: IndexPath?, afterUpdate: IndexPath?) {
        let firstItemMoved = changes.movedIndexPaths.first
        return (firstItemMoved?.indexPathOld as IndexPath?, firstItemMoved?.indexPathNew as IndexPath?)
    }
}

extension BaseChatViewController { // Rotation

    open override func viewWillTransition(to size: CGSize, with coordinator: UIViewControllerTransitionCoordinator) {
        super.viewWillTransition(to: size, with: coordinator)
        let shouldScrollToBottom = self.isScrolledAtBottom()
        let referenceIndexPath = self.collectionView.indexPathsForVisibleItems.first
        let oldRect = self.rectAtIndexPath(referenceIndexPath)
        coordinator.animate(alongsideTransition: { (_) -> Void in
            if shouldScrollToBottom {
                self.scrollToBottom(animated: false)
            } else {
                let newRect = self.rectAtIndexPath(referenceIndexPath)
                self.scrollToPreservePosition(oldRefRect: oldRect, newRefRect: newRect)
            }
        }, completion: nil)
    }
}<|MERGE_RESOLUTION|>--- conflicted
+++ resolved
@@ -62,14 +62,6 @@
         }
     }
  
-    // If set to false messages will start appearing on top and goes down
-    // If true then messages will start from bottom and goes up.
-    public var placeMessagesFromBottom = false {
-        didSet {
-            self.adjustCollectionViewInsets(shouldUpdateContentOffset: false)
-        }
-    }
-
     // If set to false messages will start appearing on top and goes down
     // If true then messages will start from bottom and goes up.
     public var placeMessagesFromBottom = false {
@@ -271,13 +263,6 @@
         return self.placeMessagesFromBottom && self.allContentFits
     }
 
-<<<<<<< HEAD
-    internal var needToPlaceMessagesAtBottom: Bool {
-        return self.placeMessagesFromBottom && self.allContentFits
-    }
-
-=======
->>>>>>> a95b7097
     internal func adjustCollectionViewInsets(shouldUpdateContentOffset: Bool) {
         let isInteracting = self.collectionView.panGestureRecognizer.numberOfTouches > 0
         let isBouncingAtTop = isInteracting && !self.placeMessagesFromBottom && self.collectionView.contentOffset.y < -self.collectionView.contentInset.top
